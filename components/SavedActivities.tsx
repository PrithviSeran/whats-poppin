--- conflicted
+++ resolved
@@ -1,8 +1,4 @@
-<<<<<<< HEAD
-import React, { useState, useRef, useEffect, useCallback } from 'react';
-=======
 import React, { useState, useRef, useEffect, useMemo, useCallback } from 'react';
->>>>>>> fb0a0443
 import { View, Text, TouchableOpacity, ScrollView, Image, ActivityIndicator, Animated, StyleSheet, Dimensions, PanResponder, Alert } from 'react-native';
 import { Ionicons } from '@expo/vector-icons';
 import { LinearGradient } from 'expo-linear-gradient';
@@ -189,15 +185,6 @@
   // Add refs for measuring card positions
   const cardRefs = useRef<{ [key: number]: any }>({});
 
-<<<<<<< HEAD
-  // Improved swipe animation refs
-  const cardAnimations = useRef<{ [key: number]: RNAnimated.Value }>({});
-  const cardOpacities = useRef<{ [key: number]: RNAnimated.Value }>({});
-  const panResponders = useRef<{ [key: number]: any }>({});
-  
-  const SWIPE_THRESHOLD = width * 0.25; // 25% of screen width
-  const DELETE_THRESHOLD = width * 0.4; // 40% of screen width
-=======
   // For each card, keep a ref for its animated value
   const cardTranslateX = useRef<{ [key: number]: RNAnimated.Value }>({}).current;
   const cardPanResponder = useRef<{ [key: number]: any }>({}).current;
@@ -220,7 +207,6 @@
       distance: distances[index]
     }));
   }, [savedActivitiesEvents, userLocation]);
->>>>>>> fb0a0443
 
   // Add effect for visibility animation
   useEffect(() => {
@@ -273,144 +259,6 @@
     }
   }, [visible, fetchSavedEvents]);
 
-<<<<<<< HEAD
-  // Initialize animations for each card
-  const initializeCardAnimations = useCallback((eventId: number) => {
-    if (!cardAnimations.current[eventId]) {
-      cardAnimations.current[eventId] = new RNAnimated.Value(0);
-    }
-    if (!cardOpacities.current[eventId]) {
-      cardOpacities.current[eventId] = new RNAnimated.Value(1);
-    }
-  }, []);
-
-  // Create pan responder for each card
-  const createPanResponder = useCallback((eventId: number) => {
-    if (panResponders.current[eventId]) {
-      return panResponders.current[eventId];
-    }
-
-    const panResponder = PanResponder.create({
-      onStartShouldSetPanResponder: (evt, gestureState) => {
-        // Only start if horizontal movement is more significant than vertical
-        return Math.abs(gestureState.dx) > Math.abs(gestureState.dy);
-      },
-      onMoveShouldSetPanResponder: (evt, gestureState) => {
-        // Only respond to horizontal swipes that are more significant than vertical
-        return Math.abs(gestureState.dx) > 10 && Math.abs(gestureState.dx) > Math.abs(gestureState.dy);
-      },
-      onPanResponderGrant: () => {
-        // Reset any existing animation
-        cardAnimations.current[eventId]?.stopAnimation();
-        cardAnimations.current[eventId]?.setValue(cardAnimations.current[eventId]._value);
-      },
-      onPanResponderMove: (evt, gestureState) => {
-        // Only allow right swipes (positive dx)
-        if (gestureState.dx >= 0) {
-          const progress = Math.min(gestureState.dx / DELETE_THRESHOLD, 1);
-          cardAnimations.current[eventId]?.setValue(gestureState.dx);
-          
-          // Fade out as we approach delete threshold
-          const opacity = 1 - (progress * 0.3); // Fade to 70% opacity
-          cardOpacities.current[eventId]?.setValue(opacity);
-        }
-      },
-      onPanResponderRelease: (evt, gestureState) => {
-        const shouldDelete = gestureState.dx > DELETE_THRESHOLD;
-        const shouldReveal = gestureState.dx > SWIPE_THRESHOLD;
-        
-        if (shouldDelete) {
-          // Animate out and delete
-          RNAnimated.parallel([
-            RNAnimated.timing(cardAnimations.current[eventId], {
-              toValue: width,
-              duration: 200,
-              useNativeDriver: true,
-            }),
-            RNAnimated.timing(cardOpacities.current[eventId], {
-              toValue: 0,
-              duration: 200,
-              useNativeDriver: true,
-            })
-          ]).start(() => {
-            handleRemoveSavedEvent(eventId);
-          });
-        } else if (shouldReveal) {
-          // Snap to revealed position
-          RNAnimated.parallel([
-            RNAnimated.spring(cardAnimations.current[eventId], {
-              toValue: 80, // Show delete button
-              friction: 8,
-              tension: 100,
-              useNativeDriver: true,
-            }),
-            RNAnimated.spring(cardOpacities.current[eventId], {
-              toValue: 0.9,
-              friction: 8,
-              tension: 100,
-              useNativeDriver: true,
-            })
-          ]).start();
-        } else {
-          // Snap back to original position
-          RNAnimated.parallel([
-            RNAnimated.spring(cardAnimations.current[eventId], {
-              toValue: 0,
-              friction: 8,
-              tension: 100,
-              useNativeDriver: true,
-            }),
-            RNAnimated.spring(cardOpacities.current[eventId], {
-              toValue: 1,
-              friction: 8,
-              tension: 100,
-              useNativeDriver: true,
-            })
-          ]).start();
-        }
-      },
-      onPanResponderTerminate: () => {
-        // Reset position if gesture is interrupted
-        RNAnimated.parallel([
-          RNAnimated.spring(cardAnimations.current[eventId], {
-            toValue: 0,
-            friction: 8,
-            tension: 100,
-            useNativeDriver: true,
-          }),
-          RNAnimated.spring(cardOpacities.current[eventId], {
-            toValue: 1,
-            friction: 8,
-            tension: 100,
-            useNativeDriver: true,
-          })
-        ]).start();
-      },
-    });
-
-    panResponders.current[eventId] = panResponder;
-    return panResponder;
-  }, []);
-
-  // Remove a saved event by id
-  const handleRemoveSavedEvent = async (eventId: number) => {
-    try {
-      // Remove from GlobalDataManager first
-      await dataManager.removeEventFromSavedEvents(eventId);
-      
-      // Update local state by filtering out only the removed event
-      setSavedActivitiesEvents(prevEvents => 
-        prevEvents.filter(event => event.id !== eventId)
-      );
-      
-      // Clean up animations for removed card
-      delete cardAnimations.current[eventId];
-      delete cardOpacities.current[eventId];
-      delete panResponders.current[eventId];
-    } catch (error) {
-      console.error('Error removing saved event:', error);
-      Alert.alert('Error', 'Failed to remove event. Please try again.');
-=======
   // Setup PanResponder for each card (only when events change)
   useEffect(() => {
     eventsWithDistances.forEach((event) => {
@@ -495,62 +343,10 @@
       }
     } catch (error) {
       console.error('Error removing from Supabase:', error);
->>>>>>> fb0a0443
     }
   }, [savedActivitiesEvents]);
 
-<<<<<<< HEAD
-  // Reset all card positions
-  const resetAllCardPositions = useCallback(() => {
-    Object.keys(cardAnimations.current).forEach(eventId => {
-      RNAnimated.parallel([
-        RNAnimated.spring(cardAnimations.current[parseInt(eventId)], {
-          toValue: 0,
-          friction: 8,
-          tension: 100,
-          useNativeDriver: true,
-        }),
-        RNAnimated.spring(cardOpacities.current[parseInt(eventId)], {
-          toValue: 1,
-          friction: 8,
-          tension: 100,
-          useNativeDriver: true,
-        })
-      ]).start();
-    });
-  }, []);
-
-  const formatDaysOfWeek = (days: string[] | null | undefined): string => {
-    if (!days || days.length === 0) return '';
-    
-    const allDays = ['Monday', 'Tuesday', 'Wednesday', 'Thursday', 'Friday', 'Saturday', 'Sunday'];
-    const weekdays = ['Monday', 'Tuesday', 'Wednesday', 'Thursday', 'Friday'];
-    const weekends = ['Saturday', 'Sunday'];
-    
-    // Check if it's everyday
-    if (days.length === 7) return 'Everyday';
-    
-    // Check if it's weekdays
-    if (days.length === 5 && weekdays.every(day => days.includes(day))) return 'Weekdays';
-    
-    // Check if it's weekends
-    if (days.length === 2 && weekends.every(day => days.includes(day))) return 'Weekends';
-    
-    // Check if it's all days except some
-    const missingDays = allDays.filter(day => !days.includes(day));
-    if (missingDays.length === 1) return `All days except ${missingDays[0]}`;
-    
-    // Otherwise, return the days in a more compact format
-    return days.join(', ');
-  };
-
-  const handleCardPress = (event: EventCard, index: number) => {
-    // Reset all card positions first
-    resetAllCardPositions();
-    
-=======
   const handleCardPress = useCallback((event: EventCard, index: number) => {
->>>>>>> fb0a0443
     // Measure the card position before expanding
     const cardRef = cardRefs.current[index];
     if (cardRef && cardRef.measure) {
@@ -648,23 +444,7 @@
               'Are you sure you want to delete all your saved activities? This action cannot be undone.',
               [
                 { text: 'Cancel', style: 'cancel' },
-<<<<<<< HEAD
-                { text: 'Delete All', style: 'destructive', onPress: async () => {
-                  try {
-                    await dataManager.clearSavedEvents();
-                    setSavedActivitiesEvents([]);
-                    // Clear all animations
-                    cardAnimations.current = {};
-                    cardOpacities.current = {};
-                    panResponders.current = {};
-                  } catch (error) {
-                    console.error('Error clearing saved events:', error);
-                    Alert.alert('Error', 'Failed to clear saved events. Please try again.');
-                  }
-                }},
-=======
                 { text: 'Delete All', style: 'destructive', onPress: handleClearAll },
->>>>>>> fb0a0443
               ]
             );
           }}
@@ -696,121 +476,6 @@
           <ScrollView 
             style={styles.savedLikesScroll} 
             contentContainerStyle={{ paddingBottom: 40 }}
-<<<<<<< HEAD
-            onScrollBeginDrag={resetAllCardPositions} // Reset cards when scrolling
-          >
-            {savedActivitiesEvents.map((event, idx) => {
-              // Initialize animations for this card
-              initializeCardAnimations(event.id);
-              const panResponder = createPanResponder(event.id);
-              
-              return (
-                <View key={event.id ? `event-${event.id}` : `event-${event.name}-${idx}`} style={styles.cardContainer}>
-                  {/* Delete background */}
-                  <View style={styles.deleteBackground}>
-                    <RNAnimated.View style={[
-                      styles.deleteIconContainer,
-                      {
-                        opacity: cardAnimations.current[event.id]?.interpolate({
-                          inputRange: [0, SWIPE_THRESHOLD],
-                          outputRange: [0, 1],
-                          extrapolate: 'clamp',
-                        }) || 0,
-                        transform: [{
-                          scale: cardAnimations.current[event.id]?.interpolate({
-                            inputRange: [0, SWIPE_THRESHOLD, DELETE_THRESHOLD],
-                            outputRange: [0.8, 1, 1.2],
-                            extrapolate: 'clamp',
-                          }) || 1,
-                        }]
-                      }
-                    ]}>
-                      <Ionicons name="trash" size={32} color="#FF0005" />
-                      <Text style={styles.deleteText}>Delete</Text>
-                    </RNAnimated.View>
-                  </View>
-
-                  {/* Card */}
-                  <RNAnimated.View
-                    style={[
-                      styles.cardWrapper,
-                      {
-                        transform: [{ 
-                          translateX: cardAnimations.current[event.id] || 0 
-                        }],
-                        opacity: cardOpacities.current[event.id] || 1,
-                      }
-                    ]}
-                    {...panResponder.panHandlers}
-                  >
-                    <View style={[styles.savedLikesCard, { backgroundColor: Colors[colorScheme ?? 'light'].card }]}> 
-                      <LinearGradient
-                        colors={[
-                          'rgba(255,0,5,0.5)',
-                          'rgba(255,77,157,0.5)',
-                          'rgba(255,105,226,0.5)',
-                          'rgba(185,122,255,0.5)',
-                          'rgba(158,149,189,0.5)'
-                        ]}
-                        start={{ x: 0, y: 0 }}
-                        end={{ x: 1, y: 1 }}
-                        locations={[0, 0.25, 0.5, 0.75, 1]}
-                        style={StyleSheet.absoluteFill}
-                        pointerEvents="none"
-                      />
-                      <TouchableOpacity 
-                        ref={(ref) => { cardRefs.current[idx] = ref; }}
-                        style={{ flex: 1 }}
-                        activeOpacity={0.85}
-                        accessibilityLabel={`View details for ${event.name}`}
-                        accessibilityRole="button"
-                        onPressIn={() => setPressedCardIdx(idx)}
-                        onPressOut={() => setPressedCardIdx(null)}
-                        onPress={() => handleCardPress(event, idx)}
-                      >
-                        <View style={styles.savedLikesCardTextColumn}>
-                          <Text style={[
-                            styles.savedLikesCardTitle,
-                            { color: Colors[colorScheme ?? 'light'].text }
-                          ]} numberOfLines={1}>
-                            {event.name || 'Untitled Event'}
-                          </Text>
-                          <View style={styles.savedLikesCardInfoContainer}>
-                            <View style={styles.savedLikesCardInfoRow}>
-                              {event.occurrence !== 'Weekly' && event.start_date && (
-                                <>
-                                  <Ionicons name="calendar-outline" size={18} color={Colors[colorScheme ?? 'light'].text} />
-                                  <Text style={[styles.savedLikesCardInfoText, { color: Colors[colorScheme ?? 'light'].text, marginLeft: 6 }]}> 
-                                    {new Date(event.start_date).toLocaleDateString()}
-                                  </Text>
-                                </>
-                              )}
-                              {event.days_of_the_week && event.days_of_the_week.length > 0 && (
-                                <>
-                                  <Ionicons name="time-outline" size={18} color={Colors[colorScheme ?? 'light'].text} style={{ marginLeft: 12 }} />
-                                  <Text style={[styles.savedLikesCardInfoText, { color: Colors[colorScheme ?? 'light'].text, marginLeft: 6 }]}>
-                                    {formatDaysOfWeek(event.days_of_the_week)}
-                                  </Text>
-                                </>
-                              )}
-                              {typeof event.distance === 'number' && (
-                                <>
-                                  <Ionicons name="walk-outline" size={18} color={Colors[colorScheme ?? 'light'].text} style={{ marginLeft: 12 }} />
-                                  <Text style={[styles.savedLikesCardInfoText, { color: Colors[colorScheme ?? 'light'].text, marginLeft: 6 }]}> 
-                                    {event.distance.toFixed(2)} km
-                                  </Text>
-                                </>
-                              )}
-                            </View>
-                          </View>
-                        </View>
-                      </TouchableOpacity>
-                    </View>
-                  </RNAnimated.View>
-                </View>
-              );
-            })}
-=======
             removeClippedSubviews={true}
             keyboardShouldPersistTaps="handled"
           >
@@ -828,7 +493,6 @@
                 colorScheme={colorScheme}
               />
             ))}
->>>>>>> fb0a0443
           </ScrollView>
         )}
       </Animated.View>
