import React, { useState, useEffect } from 'react';
import {
  View,
  Text,
  StyleSheet,
  TouchableOpacity,
  ScrollView,
  Dimensions,
  TextInput,
  Alert,
  KeyboardAvoidingView,
  Platform,
  Animated,
  Modal,
  Switch,
} from 'react-native';
import { LinearGradient } from 'expo-linear-gradient';
import { Ionicons } from '@expo/vector-icons';
import { useColorScheme } from '@/hooks/useColorScheme';
import { Colors } from '@/constants/Colors';
import * as Location from 'expo-location';
import Slider from '@react-native-community/slider';
import DateTimePicker from '@react-native-community/datetimepicker';
import GlobalDataManager from '@/lib/GlobalDataManager';
import { UserProfile } from '@/lib/GlobalDataManager';
import AsyncStorage from '@react-native-async-storage/async-storage';


const { width, height } = Dimensions.get('window');

interface EventFilterOverlayProps {
  visible: boolean;
  onClose: () => void;
  setLoading: (loading: boolean) => void;
  fetchTokenAndCallBackend: () => void;
}

const EVENT_TYPES = [
  'Food & Drink',
  'Outdoor / Nature',
  'Leisure & Social',
  'Games & Entertainment',
  'Arts & Culture',
  'Nightlife & Parties',
  'Wellness & Low-Energy',
  'Experiences & Activities',
  'Travel & Discovery'
];

const defaultStart = '21:00';
const defaultEnd = '3:00';

const DAYS_OF_WEEK = [
  'Monday',
  'Tuesday',
  'Wednesday',
  'Thursday',
  'Friday',
  'Saturday',
  'Sunday'
];

export default function EventFilterOverlay({ visible, onClose, setLoading, fetchTokenAndCallBackend }: EventFilterOverlayProps) {
  const [selectedEventTypes, setSelectedEventTypes] = useState<string[]>([]);
  const [selectedDayPreferences, setSelectedDayPreferences] = useState<string[]>([]);
  const [locationPermission, setLocationPermission] = useState<boolean | null>(null);
  const [manualLocation, setManualLocation] = useState('');
  const [travelDistance, setTravelDistance] = useState(8);
  const [startTime, setStartTime] = useState(21 * 60);
  const [endTime, setEndTime] = useState(3 * 60);
  const [showStartTimePicker, setShowStartTimePicker] = useState(false);
  const [showEndTimePicker, setShowEndTimePicker] = useState(false);
  const colorScheme = useColorScheme();
  const fadeAnim = React.useRef(new Animated.Value(0)).current;
  const slideAnim = React.useRef(new Animated.Value(0)).current;
  const [isAnimating, setIsAnimating] = useState(false);
  const [filterByDistance, setFilterByDistance] = useState(true);

  const dataManager = GlobalDataManager.getInstance();

  const fetchUserPreferences = async () => {
    try {
      
      const userProfile = await dataManager.getUserProfile();

      const prefs = userProfile as UserProfile;
      // Set event types
      let eventTypes: string[] = [];
      if (Array.isArray(prefs.preferences)) {
        eventTypes = prefs.preferences;
      } else if (typeof prefs.preferences === 'string' && prefs.preferences.length > 0) {
        eventTypes = prefs.preferences.replace(/[{}"']+/g, '').split(',').map((s: string) => s.trim()).filter(Boolean);
      }
      setSelectedEventTypes(eventTypes);
      // Set time preferences
      const startTimeStr = prefs['start-time'] || defaultStart;
      const endTimeStr = prefs['end-time'] || defaultEnd;
      const [startHour, startMin] = startTimeStr.split(':').map(Number);
      const [endHour, endMin] = endTimeStr.split(':').map(Number);
      setStartTime(startHour * 60 + startMin);
      setEndTime(endHour * 60 + endMin);
      // Set location
      setManualLocation(prefs.location || '');
      // Set travel distance
      setTravelDistance(prefs['travel-distance'] || 8);
      // Set day preferences
      let days: string[] = [];
      if (Array.isArray(prefs.preferred_days)) {
        days = prefs.preferred_days;
      } else if (typeof prefs.preferred_days === 'string' && prefs.preferred_days.length > 0) {
        days = prefs.preferred_days.replace(/[{}"']+/g, '').split(',').map((s: string) => s.trim()).filter(Boolean);
      }
      setSelectedDayPreferences(days.length > 0 ? days : DAYS_OF_WEEK);
      // Load filter by distance preference
      const filterByDistanceStr = await dataManager.getIsFilterByDistance();
      //AsyncStorage.getItem('filterByDistance');
      setFilterByDistance(filterByDistanceStr);
    } catch (error) {
      console.error('Error in fetchUserPreferences:', error);
    }
  };

  useEffect(() => {
    if (visible) {
      setIsAnimating(true);
      Animated.parallel([
        Animated.timing(fadeAnim, {
          toValue: 1,
          duration: 300,
          useNativeDriver: true,
        }),
        Animated.spring(slideAnim, {
          toValue: 1,
          friction: 8,
          tension: 40,
          useNativeDriver: true,
        })
      ]).start();
      fetchUserPreferences(); // Fetch user preferences from Supabase when overlay becomes visible
      //checkLocationPermission();
    } else {
      Animated.parallel([
        Animated.timing(fadeAnim, {
          toValue: 0,
          duration: 200,
          useNativeDriver: true,
        }),
        Animated.spring(slideAnim, {
          toValue: 0,
          friction: 8,
          tension: 40,
          useNativeDriver: true,
        })
      ]).start(() => {
        setIsAnimating(false);
      });
    }
  }, [visible]);

  
  const toggleEventType = (type: string) => {
    setSelectedEventTypes(prev =>
      prev.includes(type)
        ? prev.filter(t => t !== type)
        : [...prev, type]
    );
  };

  const toggleDayPreference = (day: string) => {
    setSelectedDayPreferences(prev =>
      prev.includes(day)
        ? prev.filter(d => d !== day)
        : [...prev, day]
    );
  };

  const formatTimeString = (minutes: number) => {
    const h = Math.floor(minutes / 60);
    const m = minutes % 60;
    return `${h}:${m.toString().padStart(2, '0')}`;
  };

  const handleApply = async () => {
    const start = formatTimeString(startTime);
    const end = formatTimeString(endTime);

    // If no days are selected, use all days
    const daysToSave = selectedDayPreferences.length > 0 ? selectedDayPreferences : DAYS_OF_WEEK;

    const userProfile = await dataManager.getUserProfile();

    if (!userProfile) {
      Alert.alert('Error', 'User profile not found');
      return;
    }

    // Update user preferences in Supabase
    userProfile.preferences = selectedEventTypes;
    userProfile['start-time'] = start;
    userProfile['end-time'] = end;
    userProfile.location = manualLocation;
    userProfile['travel-distance'] = travelDistance;
    userProfile.preferred_days = daysToSave;

    // Save filter by distance preference
    await dataManager.setIsFilterByDistance(filterByDistance);
    //await AsyncStorage.setItem('filterByDistance', filterByDistance.toString());

    await dataManager.setUserProfile(userProfile);

    onClose();
    setLoading(true);
    fetchTokenAndCallBackend();
  };

   const handleReset = async () => {
    // Reset local state
    setSelectedEventTypes([]);
    setSelectedDayPreferences([]);
    setStartTime(21 * 60);
    setEndTime(3 * 60);
    setTravelDistance(8);
    setManualLocation('');
    
    // Reset filter by distance preference
    await dataManager.setIsFilterByDistance(false);
    setFilterByDistance(false);
  };

  const isDark = colorScheme === 'dark';

  // Helper to format minutes to 12-hour time string
  const formatTime = (minutes: number) => {
    let h = Math.floor(minutes / 60);
    let m = minutes % 60;
    const ampm = h >= 12 ? 'PM' : 'AM';
    h = h % 12;
    if (h === 0) h = 12;
    return `${h}${m === 0 ? '' : ':' + m.toString().padStart(2, '0')}${ampm}`;
  };

  const getDateFromMinutes = (minutes: number) => {
    const date = new Date();
    date.setHours(Math.floor(minutes / 60));
    date.setMinutes(minutes % 60);
    date.setSeconds(0);
    return date;
  };

  if (!visible && !isAnimating) return null;

  const translateY = slideAnim.interpolate({
    inputRange: [0, 1],
    outputRange: [height, 0]
  });

  return (
    <Animated.View 
      style={[
        styles.overlay,
        { opacity: fadeAnim }
      ]}
    >
      <KeyboardAvoidingView 
        behavior={Platform.OS === 'ios' ? 'padding' : 'height'}
        style={{ flex: 1 }}
      >
        <Animated.View 
          style={[
            styles.content,
            { 
              backgroundColor: Colors[colorScheme ?? 'light'].background,
              transform: [{ translateY }]
            }
          ]}
        >
          <View style={styles.header}>
            <Text style={[styles.title, { color: Colors[colorScheme ?? 'light'].text }]}>Filter Events</Text>
            <TouchableOpacity onPress={onClose} style={styles.closeButton}>
              <Ionicons name="close" size={24} color={Colors[colorScheme ?? 'light'].text} />
            </TouchableOpacity>
          </View>

          <ScrollView 
            style={styles.scrollView}
            keyboardShouldPersistTaps="handled"
            keyboardDismissMode="on-drag"
          >
            <View style={styles.section}>
              <Text style={[styles.sectionTitle, { color: Colors[colorScheme ?? 'light'].text }]}>Event Types</Text>
              <View style={styles.pillContainer}>
                {EVENT_TYPES.map((type) => (
                  <TouchableOpacity
                    key={type}
                    style={[
                      styles.pill,
                      selectedEventTypes.includes(type) && (isDark ? styles.pillSelectedDark : styles.pillSelectedLight),
                      {
                        backgroundColor: selectedEventTypes.includes(type)
                          ? '#F45B5B'
                          : (isDark ? '#222' : '#f5f5f5'),
                        borderColor: selectedEventTypes.includes(type)
                          ? '#F45B5B'
                          : (isDark ? '#333' : '#eee'),
                      }
                    ]}
                    onPress={() => toggleEventType(type)}
                  >
                    <Text
                      style={[
                        styles.pillText,
                        selectedEventTypes.includes(type) && styles.pillTextSelected,
                        { 
                          color: selectedEventTypes.includes(type) 
                            ? '#fff' 
                            : (isDark ? '#fff' : '#000')
                        }
                      ]}
                    >
                      {type}
                    </Text>
                  </TouchableOpacity>
                ))}
              </View>
            </View>

            <View style={styles.section}>
              <Text style={[styles.sectionTitle, { color: Colors[colorScheme ?? 'light'].text }]}>Day Preference</Text>
              <LinearGradient
<<<<<<< HEAD
                colors={['#9E95BD', '#9E95BD', '#9E95BD', '#9E95BD']}
=======
                colors={['#F45B5B', '#F45B5B', '#F45B5B', '#F45B5B']}
>>>>>>> b2fe7dd0
                start={{ x: 0, y: 0 }}
                end={{ x: 1, y: 1 }}
                locations={[0, 0.3, 0.7, 1]}
                style={styles.dayGradientContainer}
              >
                <View style={styles.dayButtonContainer}>
                  {DAYS_OF_WEEK.map((day) => (
                    <TouchableOpacity
                      key={day}
                      style={[
                        styles.dayCircleButton,
                        selectedDayPreferences.includes(day) && styles.dayCircleButtonSelected
                      ]}
                      onPress={() => toggleDayPreference(day)}
                    >
                      <Text
                        style={[
                          styles.dayCircleButtonText,
                          { color: selectedDayPreferences.includes(day) ? '#F45B5B' : 'white' }
                        ]}
                      >
                        {day.slice(0, 1)}
                      </Text>
                    </TouchableOpacity>
                  ))}
                </View>
              </LinearGradient>
            </View>

            <View style={styles.section}>
              <Text style={[styles.sectionTitle, { color: Colors[colorScheme ?? 'light'].text }]}>Time Preference</Text>
              <View style={{ alignItems: 'center', marginVertical: 20 }}>
                
                <View style={styles.timeButtonContainer}>
                  <TouchableOpacity
                    style={[styles.timeButton, { backgroundColor: Colors[colorScheme ?? 'light'].card }]}
                    onPress={() => setShowStartTimePicker(true)}
                  >
                    <Text style={[styles.timeButtonText, { color: Colors[colorScheme ?? 'light'].text }]}>
                      Start Range
                    </Text>
                    <Text style={[styles.timeButtonTime, { color: '#F45B5B' }]}>
                      {formatTime(startTime)}
                    </Text>
                  </TouchableOpacity>
                  
                  <TouchableOpacity
                    style={[styles.timeButton, { backgroundColor: Colors[colorScheme ?? 'light'].card }]}
                    onPress={() => setShowEndTimePicker(true)}
                  >
                    <Text style={[styles.timeButtonText, { color: Colors[colorScheme ?? 'light'].text }]}>
                      End Range
                    </Text>
                    <Text style={[styles.timeButtonTime, { color: '#F45B5B' }]}>
                      {formatTime(endTime)}
                  </Text>
                  </TouchableOpacity>
                </View>
              </View>
              
              {showStartTimePicker && (
                  <Modal
                    transparent={true}
                    animationType="slide"
                    visible={showStartTimePicker}
                  >
                    <View style={styles.timePickerModalContainer}>
                      <View style={[
                        styles.timePickerModalContent,
                        { backgroundColor: Colors[colorScheme ?? 'light'].background }
                      ]}>
                        <View style={styles.timePickerHeader}>
                          <Text style={[styles.timePickerTitle, { color: Colors[colorScheme ?? 'light'].text }]}>
                            Select Start Time
                          </Text>
                          <TouchableOpacity onPress={() => setShowStartTimePicker(false)}>
                            <Ionicons name="close" size={24} color={Colors[colorScheme ?? 'light'].text} />
                          </TouchableOpacity>
                        </View>
                        <DateTimePicker
                          value={getDateFromMinutes(startTime)}
                          mode="time"
                          is24Hour={false}
                          display={Platform.OS === 'ios' ? 'spinner' : 'default'}
                          onChange={(event, selectedTime) => {
                            if (selectedTime) {
                              const minutes = selectedTime.getHours() * 60 + selectedTime.getMinutes();
                              setStartTime(minutes);
                            }
                          }}
                          style={{ backgroundColor: Colors[colorScheme ?? 'light'].background }}
                        />
                        <TouchableOpacity
                          style={styles.timePickerConfirmButton}
                          onPress={() => setShowStartTimePicker(false)}
                        >
                          <LinearGradient
<<<<<<< HEAD
                            colors={['#9E95BD', '#9E95BD', '#9E95BD', '#9E95BD']}
=======
                            colors={['#F45B5B', '#F45B5B', '#F45B5B', '#F45B5B']}
>>>>>>> b2fe7dd0
                            start={{ x: 0, y: 0 }}
                            end={{ x: 1, y: 1 }}
                            locations={[0, 0.3, 0.7, 1]}
                            style={styles.timePickerGradientButton}
                          >
                            <Text style={styles.timePickerConfirmText}>Done</Text>
                          </LinearGradient>
                        </TouchableOpacity>
                      </View>
                    </View>
                  </Modal>
              )}
              
              {showEndTimePicker && (
                <Modal
                  transparent={true}
                  animationType="slide"
                  visible={showEndTimePicker}
                >
                  <View style={styles.timePickerModalContainer}>
                    <View style={[
                      styles.timePickerModalContent,
                      { backgroundColor: Colors[colorScheme ?? 'light'].background }
                    ]}>
                      <View style={styles.timePickerHeader}>
                        <Text style={[styles.timePickerTitle, { color: Colors[colorScheme ?? 'light'].text }]}>
                          Select End Time
                        </Text>
                        <TouchableOpacity onPress={() => setShowEndTimePicker(false)}>
                          <Ionicons name="close" size={24} color={Colors[colorScheme ?? 'light'].text} />
                        </TouchableOpacity>
                      </View>
                      <DateTimePicker
                        value={getDateFromMinutes(endTime)}
                        mode="time"
                        is24Hour={false}
                        display={Platform.OS === 'ios' ? 'spinner' : 'default'}
                        onChange={(event, selectedTime) => {
                          if (selectedTime) {
                            const minutes = selectedTime.getHours() * 60 + selectedTime.getMinutes();
                            setEndTime(minutes);
                          }
                        }}
                        style={{ backgroundColor: Colors[colorScheme ?? 'light'].background }}
                      />
                      <TouchableOpacity
                        style={styles.timePickerConfirmButton}
                        onPress={() => setShowEndTimePicker(false)}
                      >
                        <LinearGradient
<<<<<<< HEAD
                          colors={['#9E95BD', '#9E95BD', '#9E95BD', '#9E95BD']}
=======
                          colors={['#F45B5B', '#F45B5B', '#F45B5B', '#F45B5B']}
>>>>>>> b2fe7dd0
                          start={{ x: 0, y: 0 }}
                          end={{ x: 1, y: 1 }}
                          locations={[0, 0.3, 0.7, 1]}
                          style={styles.timePickerGradientButton}
                        >
                          <Text style={styles.timePickerConfirmText}>Done</Text>
                        </LinearGradient>
                      </TouchableOpacity>
                    </View>
                  </View>
                </Modal>
              )}
            </View>

            <View style={styles.section}>
              <Text style={[styles.sectionTitle, { color: Colors[colorScheme ?? 'light'].text }]}>Location</Text>
              <View style={styles.locationToggleContainer}>
                <Text style={[styles.locationToggleLabel, { color: Colors[colorScheme ?? 'light'].text }]}>
                  Filter by travel distance
                </Text>
                <Switch
                  value={filterByDistance}
                  onValueChange={setFilterByDistance}
                  trackColor={{ false: '#767577', true: '#F45B5B' }}
                  thumbColor={filterByDistance ? '#fff' : '#f4f3f4'}
                />
              </View>
              {filterByDistance && (
                <>
                  {locationPermission === false ? (
                    <View style={styles.locationInputContainer}>
                      <Text style={[styles.locationLabel, { color: Colors[colorScheme ?? 'light'].text }]}>
                        Enter your location
                      </Text>
                      <TextInput
                        style={[
                          styles.locationInput,
                          { 
                            backgroundColor: Colors[colorScheme ?? 'light'].card,
                            color: Colors[colorScheme ?? 'light'].text,
                            borderColor: Colors[colorScheme ?? 'light'].card
                          }
                        ]}
                        placeholder="e.g., New York, NY"
                        placeholderTextColor={Colors[colorScheme ?? 'light'].text + '80'}
                        value={manualLocation}
                        onChangeText={setManualLocation}
                        returnKeyType="done"
                      />
                    </View>
                  ) : (
                    <View style={styles.locationContainer}>
                      <LinearGradient
<<<<<<< HEAD
                        colors={['#9E95BD', '#9E95BD', '#9E95BD', '#9E95BD']}
=======
                        colors={['#F45B5B', '#F45B5B', '#F45B5B', '#F45B5B']}
>>>>>>> b2fe7dd0
                        start={{ x: 0, y: 0 }}
                        end={{ x: 1, y: 1 }}
                        locations={[0, 0.3, 0.7, 1]}
                        style={styles.locationGradient}
                      >
                        <View style={styles.locationContent}>
                          <Ionicons name="location" size={24} color="white" />
                          <View style={styles.locationTextContainer}>
                            <Text style={styles.locationTitle}>Using your current location</Text>
                          </View>
                        </View>
                      </LinearGradient>
                    </View>
                  )}
                </>
              )}
            </View>

            <View style={styles.section}>
              <Text style={[styles.sectionTitle, { color: Colors[colorScheme ?? 'light'].text }]}>Travel Distance</Text>
              <View style={styles.distanceContainer}>
                <Text style={[styles.distanceLabel, { color: Colors[colorScheme ?? 'light'].text }]}>
                  Travel Distance: {travelDistance} km
                </Text>
                <Slider
                  style={styles.slider}
                  minimumValue={1}
                  maximumValue={40}
                  step={1}
                  value={travelDistance}
                  onValueChange={setTravelDistance}
                  minimumTrackTintColor="#F45B5B"
                  maximumTrackTintColor={Colors[colorScheme ?? 'light'].card}
                  thumbTintColor="#F45B5B"
                />
                <View style={styles.distanceMarkers}>
                  <Text style={[styles.distanceMarker, { color: Colors[colorScheme ?? 'light'].text }]}>1 km</Text>
                  <Text style={[styles.distanceMarker, { color: Colors[colorScheme ?? 'light'].text }]}>20 km</Text>
                  <Text style={[styles.distanceMarker, { color: Colors[colorScheme ?? 'light'].text }]}>40 km</Text>
                </View>
              </View>
            </View>
          </ScrollView>

          <View style={styles.footer}>
            <TouchableOpacity
              style={styles.resetButton}
              onPress={handleReset}
            >
              <Text style={[styles.resetButtonText, { color: Colors[colorScheme ?? 'light'].text }]}>Reset</Text>
            </TouchableOpacity>
            <TouchableOpacity
              style={styles.applyButton}
              onPress={handleApply}
            >
              <LinearGradient
<<<<<<< HEAD
                colors={['#9E95BD', '#9E95BD', '#9E95BD', '#9E95BD']}
=======
                colors={['#F45B5B', '#F45B5B', '#F45B5B', '#F45B5B']}
>>>>>>> b2fe7dd0
                start={{ x: 0, y: 0 }}
                end={{ x: 1, y: 1 }}
                locations={[0, 0.3, 0.7, 1]}
                style={styles.gradientButton}
              >
                <Text style={styles.applyButtonText}>Apply Filters</Text>
              </LinearGradient>
            </TouchableOpacity>
          </View>
        </Animated.View>
      </KeyboardAvoidingView>
    </Animated.View>
  );
}

const styles = StyleSheet.create({
  overlay: {
    position: 'absolute',
    top: 0,
    left: 0,
    right: 0,
    bottom: 0,
    backgroundColor: 'rgba(0,0,0,0.5)',
    zIndex: 200,
    justifyContent: 'flex-end',
  },
  content: {
    width: '100%',
    height: height * 0.8,
    borderTopLeftRadius: 20,
    borderTopRightRadius: 20,
    padding: 20,
    shadowColor: '#000',
    shadowOffset: { width: 0, height: -2 },
    shadowOpacity: 0.12,
    shadowRadius: 16,
    elevation: 8,
    position: 'absolute',
    bottom: 0,
    left: 0,
    right: 0,
  },
  header: {
    flexDirection: 'row',
    justifyContent: 'space-between',
    alignItems: 'center',
    marginBottom: 20,
  },
  title: {
    fontSize: 24,
    fontWeight: 'bold',
  },
  closeButton: {
    padding: 5,
  },
  scrollView: {
    flex: 1,
  },
  section: {
    marginBottom: 30,
  },
  sectionTitle: {
    fontSize: 18,
    fontWeight: 'bold',
    marginBottom: 15,
  },
  pillContainer: {
    flexDirection: 'row',
    flexWrap: 'wrap',
    gap: 10,
  },
  pill: {
    paddingHorizontal: 15,
    paddingVertical: 8,
    borderRadius: 20,
    borderWidth: 1,
  },
  pillSelectedLight: {
    backgroundColor: '#F45B5B',
    borderColor: '#FF3366',
  },
  pillSelectedDark: {
    backgroundColor: '#F45B5B',
    borderColor: '#FF3366',
  },
  pillText: {
    fontSize: 14,
  },
  pillTextSelected: {
    fontWeight: 'bold',
  },
  footer: {
    flexDirection: 'row',
    justifyContent: 'space-between',
    marginTop: 20,
  },
  resetButton: {
    padding: 10,
  },
  resetButtonText: {
    fontSize: 16,
  },
  applyButton: {
    flex: 1,
    marginLeft: 20,
  },
  gradientButton: {
    paddingVertical: 12,
    borderRadius: 25,
    alignItems: 'center',
  },
  applyButtonText: {
    color: '#fff',
    fontSize: 16,
    fontWeight: 'bold',
  },
  locationContainer: {
    marginBottom: 20,
    borderRadius: 15,
    overflow: 'hidden',
    elevation: 3,
    shadowColor: '#000',
    shadowOffset: { width: 0, height: 2 },
    shadowOpacity: 0.1,
    shadowRadius: 4,
  },
  locationGradient: {
    padding: 15,
  },
  locationContent: {
    flexDirection: 'row',
    alignItems: 'center',
  },
  locationTextContainer: {
    marginLeft: 12,
    flex: 1,
  },
  locationTitle: {
    color: 'white',
    fontSize: 16,
    fontWeight: '600',
    marginBottom: 4,
  },
  locationInputContainer: {
    marginTop: 10,
    marginBottom: 20,
  },
  locationLabel: {
    fontSize: 16,
    marginBottom: 8,
  },
  locationInput: {
    borderWidth: 1,
    borderRadius: 12,
    padding: 15,
    fontSize: 16,
    minHeight: 50,
  },
  sectionSubtitle: {
    fontSize: 16,
    fontWeight: 'bold',
    marginBottom: 10,
  },
  locationGrid: {
    flexDirection: 'row',
    flexWrap: 'wrap',
    gap: 10,
  },
  locationChip: {
    padding: 10,
    borderRadius: 15,
    borderWidth: 1,
    borderColor: 'rgba(255, 255, 255, 0.2)',
  },
  locationChipSelected: {
    borderColor: '#FF1493',
  },
  locationChipText: {
    fontSize: 14,
  },
  locationChipTextSelected: {
    fontWeight: 'bold',
  },
  distanceContainer: {
    marginTop: 20,
    paddingHorizontal: 10,
  },
  distanceLabel: {
    fontSize: 16,
    marginBottom: 10,
    textAlign: 'center',
  },
  slider: {
    width: '100%',
    height: 40,
  },
  distanceMarkers: {
    flexDirection: 'row',
    justifyContent: 'space-between',
    paddingHorizontal: 5,
    marginTop: -5,
  },
  distanceMarker: {
    fontSize: 12,
    opacity: 0.7,
  },
  timeButtonContainer: {
    flexDirection: 'row',
    marginTop: 20,
    gap: 15,
  },
  timeButton: {
    flex: 1,
    padding: 15,
    borderRadius: 12,
    alignItems: 'center',
    borderWidth: 1,
    borderColor: 'rgba(255, 20, 147, 0.3)',
  },
  timeButtonText: {
    fontSize: 14,
    fontWeight: '600',
    marginBottom: 5,
  },
  timeButtonTime: {
    fontSize: 16,
    fontWeight: 'bold',
  },
  timePickerOverlay: {
    position: 'absolute',
    top: 0,
    left: 0,
    right: 0,
    bottom: 0,
    backgroundColor: 'rgba(0,0,0,0.5)',
    zIndex: 300,
    justifyContent: 'center',
    alignItems: 'center',
  },
  timePickerContent: {
    width: width * 0.9,
    borderRadius: 20,
    padding: 20,
    alignItems: 'center',
    shadowColor: '#000',
    shadowOffset: {
      width: 0,
      height: 2,
    },
    shadowOpacity: 0.25,
    shadowRadius: 4,
    elevation: 5,
    position: 'absolute',
    bottom: height * 0.3,
    left: width * 0.05,
  },
  timePickerHeader: {
    flexDirection: 'row',
    justifyContent: 'space-between',
    alignItems: 'center',
    width: '100%',
    marginBottom: 20,
  },
  timePickerTitle: {
    fontSize: 18,
    fontWeight: 'bold',
  },
  timePickerConfirmButton: {
    marginTop: 20,
  },
  timePickerGradientButton: {
    paddingVertical: 12,
    paddingHorizontal: 30,
    borderRadius: 25,
    alignItems: 'center',
  },
  timePickerConfirmText: {
    color: '#fff',
    fontSize: 16,
    fontWeight: 'bold',
  },
  timePickerModalContainer: {
    flex: 1,
    justifyContent: 'center',
    alignItems: 'center',
    backgroundColor: 'rgba(0, 0, 0, 0.5)',
  },
  timePickerModalContent: {
    borderRadius: 20,
    padding: 20,
    margin: 20,
    alignItems: 'center',
    shadowColor: '#000',
    shadowOffset: {
      width: 0,
      height: 2,
    },
    shadowOpacity: 0.25,
    shadowRadius: 4,
    elevation: 5,
    width: width * 0.9,
  },
  dayGradientContainer: {
    borderRadius: 30,
    paddingVertical: 8,
    paddingHorizontal: 15,
    marginTop: 10,
    alignItems: 'center',
  },
  dayButtonContainer: {
    flexDirection: 'row',
    justifyContent: 'space-around',
    width: '100%',
  },
  dayCircleButton: {
    width: 40,
    height: 40,
    borderRadius: 20,
    alignItems: 'center',
    justifyContent: 'center',
    borderWidth: 1,
    borderColor: 'transparent',
  },
  dayCircleButtonSelected: {
    backgroundColor: 'white',
    borderColor: '#FF3366',
  },
  dayCircleButtonText: {
    fontSize: 14,
    fontWeight: 'bold',
  },
  locationToggleContainer: {
    flexDirection: 'row',
    justifyContent: 'space-between',
    alignItems: 'center',
    marginBottom: 15,
  },
  locationToggleLabel: {
    fontSize: 16,
    fontWeight: '500',
  },
}); <|MERGE_RESOLUTION|>--- conflicted
+++ resolved
@@ -327,11 +327,7 @@
             <View style={styles.section}>
               <Text style={[styles.sectionTitle, { color: Colors[colorScheme ?? 'light'].text }]}>Day Preference</Text>
               <LinearGradient
-<<<<<<< HEAD
                 colors={['#9E95BD', '#9E95BD', '#9E95BD', '#9E95BD']}
-=======
-                colors={['#F45B5B', '#F45B5B', '#F45B5B', '#F45B5B']}
->>>>>>> b2fe7dd0
                 start={{ x: 0, y: 0 }}
                 end={{ x: 1, y: 1 }}
                 locations={[0, 0.3, 0.7, 1]}
@@ -429,11 +425,7 @@
                           onPress={() => setShowStartTimePicker(false)}
                         >
                           <LinearGradient
-<<<<<<< HEAD
                             colors={['#9E95BD', '#9E95BD', '#9E95BD', '#9E95BD']}
-=======
-                            colors={['#F45B5B', '#F45B5B', '#F45B5B', '#F45B5B']}
->>>>>>> b2fe7dd0
                             start={{ x: 0, y: 0 }}
                             end={{ x: 1, y: 1 }}
                             locations={[0, 0.3, 0.7, 1]}
@@ -484,11 +476,7 @@
                         onPress={() => setShowEndTimePicker(false)}
                       >
                         <LinearGradient
-<<<<<<< HEAD
                           colors={['#9E95BD', '#9E95BD', '#9E95BD', '#9E95BD']}
-=======
-                          colors={['#F45B5B', '#F45B5B', '#F45B5B', '#F45B5B']}
->>>>>>> b2fe7dd0
                           start={{ x: 0, y: 0 }}
                           end={{ x: 1, y: 1 }}
                           locations={[0, 0.3, 0.7, 1]}
@@ -542,11 +530,7 @@
                   ) : (
                     <View style={styles.locationContainer}>
                       <LinearGradient
-<<<<<<< HEAD
                         colors={['#9E95BD', '#9E95BD', '#9E95BD', '#9E95BD']}
-=======
-                        colors={['#F45B5B', '#F45B5B', '#F45B5B', '#F45B5B']}
->>>>>>> b2fe7dd0
                         start={{ x: 0, y: 0 }}
                         end={{ x: 1, y: 1 }}
                         locations={[0, 0.3, 0.7, 1]}
@@ -603,11 +587,7 @@
               onPress={handleApply}
             >
               <LinearGradient
-<<<<<<< HEAD
                 colors={['#9E95BD', '#9E95BD', '#9E95BD', '#9E95BD']}
-=======
-                colors={['#F45B5B', '#F45B5B', '#F45B5B', '#F45B5B']}
->>>>>>> b2fe7dd0
                 start={{ x: 0, y: 0 }}
                 end={{ x: 1, y: 1 }}
                 locations={[0, 0.3, 0.7, 1]}
