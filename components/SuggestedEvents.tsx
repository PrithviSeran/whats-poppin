import React, { useState, useRef, useEffect } from 'react';
import { View, Text, StyleSheet, Dimensions, Image, SafeAreaView, Animated, TouchableOpacity, ScrollView, ActivityIndicator } from 'react-native';
import Swiper from 'react-native-deck-swiper';
import MainFooter from './MainFooter';
import { Ionicons } from '@expo/vector-icons';
import { LinearGradient } from 'expo-linear-gradient';
import { useColorScheme } from '@/hooks/useColorScheme';
import { Colors } from '@/constants/Colors';
import EventFilterOverlay from './EventFilterOverlay';
import { useNavigation, useFocusEffect, useRoute } from '@react-navigation/native';
import type { NativeStackNavigationProp } from '@react-navigation/native-stack';
import AsyncStorage from '@react-native-async-storage/async-storage';
import { supabase } from '@/lib/supabase';
import { FileObject } from '@supabase/storage-js';
import * as Location from 'expo-location';
import MapView, { Marker, Polyline, PROVIDER_GOOGLE } from 'react-native-maps';

const { width, height } = Dimensions.get('window');
const FOOTER_HEIGHT = 80;
const TOP_BUTTONS_HEIGHT = 60; // Space for top buttons
const ACTION_BUTTONS_HEIGHT = 80; // Space for action buttons
const CARD_WIDTH = (width - 45) / 2; // 2 cards per row with padding

type RootStackParamList = {
  'saved-likes': { onClose: () => void } | undefined;
};

type NavigationProp = NativeStackNavigationProp<RootStackParamList>;

interface EventCard {
  id: number;
  created_at: string;
  name: string;
  organization: string;
  event_type: string;
  start_time: string; // 'HH:MM'
  end_time: string;   // 'HH:MM'
  location: string;
  cost: number;
  age_restriction: number;
  reservation: string;
  description: string;
  image: any;
  start_date: string; // 'YYYY-MM-DD'
  end_date: string;   // 'YYYY-MM-DD'
  occurrence: string;
  latitude?: number;
  longitude?: number;
<<<<<<< HEAD
  distance?: number | null; // Add distance property
=======
  distance?: number | null;  // Add distance property
>>>>>>> 28980bde
}

interface FilterState {
  eventTypes: string[];
  timePreferences: { start: string; end: string };
  locationPreferences: string[];
  travelDistance: number; // Maximum distance in kilometers
}

// List of Toronto neighborhoods/locations
const torontoLocations = [
  "Downtown Yonge",
  "Entertainment District",
  "Distillery District",
  "Kensington Market",
  "Queen Street West",
  "Yorkville",
  "Midtown Yonge",
  "Liberty Village",
  " финансовый район ", // Financial District
  "St. Lawrence Market",
  "Cabbagetown",
  "The Annex",
  "Little Italy",
  "Chinatown",
  "Greektown",
  "Leslieville",
  "Riverside",
  "High Park",
  "Bloor West Village",
  "Rosedale",
  "Forest Hill",
  "North York City Centre",
  "Scarborough City Centre",
  "Etobicoke City Centre"
];

// Function to calculate distance between two coordinates using Haversine formula
const calculateDistance = (lat1: number, lon1: number, lat2: number, lon2: number): number => {
  const R = 6371; // Radius of Earth in kilometers
  const dLat = (lat2 - lat1) * Math.PI / 180;
  const dLon = (lon2 - lon1) * Math.PI / 180;
  const a =
    Math.sin(dLat / 2) * Math.sin(dLat / 2) +
    Math.cos(lat1 * Math.PI / 180) *
    Math.cos(lat2 * Math.PI / 180) *
    Math.sin(dLon / 2) * Math.sin(dLon / 2);
  const c = 2 * Math.atan2(Math.sqrt(a), Math.sqrt(1 - a));
  const distance = R * c; // Distance in kilometers
  return distance;
};

interface RouteCoordinates {
  latitude: number;
  longitude: number;
}

export default function SuggestedEvents() {
  const [cardIndex, setCardIndex] = useState(0);
  const [expandedCard, setExpandedCard] = useState<EventCard | null>(null);
  const [isFilterVisible, setIsFilterVisible] = useState(false);
  const [filters, setFilters] = useState<FilterState>({
    eventTypes: [],
    timePreferences: { start: '21:00', end: '3:00' },
    locationPreferences: [],
    travelDistance: 0,
  });
  const swipeX = useRef(new Animated.Value(0)).current;
  const swiperRef = useRef<Swiper<EventCard>>(null);
  const fadeAnim = useRef(new Animated.Value(0)).current;
  const scaleAnim = useRef(new Animated.Value(0.8)).current;
  const colorScheme = useColorScheme();
  const navigation = useNavigation<NavigationProp>();
  const [likedEvents, setLikedEvents] = useState<EventCard[]>([]);
  const [data, setData] = useState([]);
  const [loading, setLoading] = useState(true);
  const [isFetchingActivities, setIsFetchingActivities] = useState(false);
  const [error, setError] = useState(null);
  const [files, setFiles] = useState<FileObject[]>([]);
  const [imageUrls, setImageUrls] = useState<string[]>([]);
  const [EVENTS, setEVENTS] = useState<EventCard[]>([]);
  const pulseAnim = useRef(new Animated.Value(0)).current;
  const rotateAnim = useRef(new Animated.Value(0)).current;
  const [userLocation, setUserLocation] = useState<{ latitude: number; longitude: number } | null>(null);
  const [routeCoordinates, setRouteCoordinates] = useState<RouteCoordinates[]>([]);
  const [isLoadingRoute, setIsLoadingRoute] = useState(false);

  // Add recalculateDistances function inside component
  const recalculateDistances = (events: EventCard[]): EventCard[] => {
    console.log('Recalculating distances with userLocation:', userLocation);
    return events.map(event => {
      let distance = null;
      if (userLocation && event.latitude != null && event.longitude != null) {
        console.log('Calculating distance for event:', event.name);
        console.log('User location:', userLocation);
        console.log('Event location:', { latitude: event.latitude, longitude: event.longitude });
        distance = calculateDistance(
          userLocation.latitude,
          userLocation.longitude,
          event.latitude,
          event.longitude
        );
        console.log('Calculated distance:', distance, 'km');
      } else {
        console.log('Missing location data for event:', event.name);
        console.log('userLocation:', userLocation);
        console.log('event coords:', { latitude: event.latitude, longitude: event.longitude });
      }
      return {
        ...event,
        distance: distance,
      };
    });
  };

  const recommendedEvents: string[] = []

  

  useEffect(() => {
    const fetchTokenAndCallBackend = async (recommendedEvents: string[]) => {
      try {
        const response = await fetch('http://192.168.68.144:5000/recommend', {
          method: 'POST',
          headers: {
            'Content-Type': 'application/json',
          },
          body: JSON.stringify({ email: 'jdh@shdid.com', top_n: 10, recommended_events: recommendedEvents }),
        });

        const data = await response.json();
        console.log('Recommended events:', data);

        // Fetch the full event details for each recommended event
        const { data: eventsData, error } = await supabase
          .from('all_events')
          .select('*, latitude, longitude')
          .in('name', data.recommended_events);

        if (error) {
          console.error('Error fetching event details:', error);
          return;
        }

        // Create a map of event names to their index in the recommended list
        const recommendedOrder = data.recommended_events.reduce((acc: { [key: string]: number }, name: string, index: number) => {
          acc[name] = index;
          return acc;
        }, {});

        // Add distance calculation and sort by recommended order
        const eventsWithDistance = eventsData
          .map((event: any) => {
            let distance = null;
            if (userLocation && event.latitude != null && event.longitude != null) {
              distance = calculateDistance(
                userLocation.latitude,
                userLocation.longitude,
                event.latitude,
                event.longitude
              );
            }
            return {
              ...event,
              distance: distance,
            };
          })
          .sort((a: any, b: any) => {
            // Sort based on the order in recommended_events
            return (recommendedOrder[a.name] ?? Infinity) - (recommendedOrder[b.name] ?? Infinity);
          });

        setEVENTS(eventsWithDistance);
        setLoading(false);
      } catch (error) {
        console.error('Error fetching recommendations:', error);
        setLoading(false);
      }
    };

    loadImages();
    loadSavedFilters();
    fetchUserEvents(); // Consider if this should be here or after filters are loaded
    requestLocationPermission(); // Request and get user location
    
    fetchTokenAndCallBackend(recommendedEvents);
  }, []);

  useEffect(() => {
    if (loading) {
      Animated.loop(
        Animated.parallel([
          Animated.sequence([
            Animated.timing(pulseAnim, {
              toValue: 1,
              duration: 1000,
              useNativeDriver: true,
            }),
            Animated.timing(pulseAnim, {
              toValue: 0,
              duration: 1000,
              useNativeDriver: true,
            }),
          ]),
          Animated.timing(rotateAnim, {
            toValue: 1,
            duration: 2000,
            useNativeDriver: true,
          }),
        ])
      ).start();
    }
  }, [loading]);

  useEffect(() => {
    console.log('userLocation changed:', userLocation);
    if (userLocation && EVENTS.length > 0) {
      console.log('Recalculating distances for', EVENTS.length, 'events');
      const eventsWithDistances = recalculateDistances(EVENTS);
      setEVENTS(eventsWithDistances);
    }
  }, [userLocation]);

  const loadImages = async () => {
    try {
      // Get list of files in the bucket
      const { data: files, error: listError } = await supabase.storage
        .from('event-images')
        .list();

      if (listError) {
        console.error('Error listing files:', listError);
        // Optionally set an error state or show a message to the user
        return;
      }

      if (files && files.length > 0) {
        // Get public URLs for each file
        const urls = files.map(file => {
          const { data: { publicUrl } } = supabase.storage
            .from('event-images')
            .getPublicUrl(file.name);
          return publicUrl;
        }).filter(url => url !== null); // Filter out any null URLs

        if (urls.length > 0) {
           console.log('Successfully loaded image URLs:', urls);
           setImageUrls(urls);
        } else {
           console.warn('No public URLs could be generated for files found in the bucket.');
        }

      } else {
        console.log('No files found in the event-images bucket.');
      }
    } catch (error) {
      console.error('Error loading images:', error);
       // Optionally set an error state or show a message to the user
    }
  };

  // Example of how to use the image URLs in your render
  const renderImage = (imageUrl: string) => {
    return (
      <Image 
        source={{ uri: imageUrl }}
        style={styles.image}
        resizeMode="cover"
      />
    )
  }

  useEffect(() => {
    fetchData()
  }, [])

  const fetchData = async () => {
    try {
      setLoading(true)
      
      const { data: eventsData, error } = await supabase
        .from('all_events')
        .select('*, latitude, longitude');

      if (error) {
        throw error
      }

      console.log('Fetched events data:', eventsData);

      let eventsWithCalculatedDistance: EventCard[] = [];
      if (eventsData) {
        eventsWithCalculatedDistance = recalculateDistances(eventsData);
      }

      // After fetching eventsData from Supabase, update locations (keeping fetched location for distance calc)
      const eventsWithTorontoLocations = eventsWithCalculatedDistance;

      let filteredEvents = eventsWithTorontoLocations;

      if (filters.timePreferences && filters.timePreferences.start && filters.timePreferences.end) {
        const toMinutes = (t: string) => {
          const [h, m] = t.split(':');
          return parseInt(h, 10) * 60 + parseInt(m, 10);
        };
        const startMins = toMinutes(filters.timePreferences.start);
        const endMins = toMinutes(filters.timePreferences.end);

        filteredEvents = filteredEvents.filter((event: any) => {
          const eventMins = toMinutes(event.start_time);
          if (endMins < startMins) {
            // Overnight range
            return eventMins >= startMins || eventMins <= endMins;
          } else {
            return eventMins >= startMins && eventMins <= endMins;
          }
        });
      }

      setEVENTS(filteredEvents || []);
    } catch (error) {
      console.error('Error fetching data:', error)
    } finally {
      setLoading(false)
    }
  }
  
  const interpolateColor = swipeX.interpolate({
    inputRange: [-width, 0, width],
    outputRange: colorScheme === 'dark' 
      ? ['#2A1A1A', '#1A1A1A', '#1A2A1A']
      : ['#FFE5E5', '#FFFFFF', '#E5FFE5'],
  });

  // Add focus effect to reload filters when returning to this screen
  useFocusEffect(
    React.useCallback(() => {
      // Only load filters on initial mount
      if (filters.eventTypes.length === 0 && 
          filters.locationPreferences.length === 0 && 
          filters.travelDistance === 0) {
        loadSavedFilters();
      }
    }, [])
  );

  const loadSavedFilters = async () => {
    try {
      const savedFiltersJson = await AsyncStorage.getItem('eventFilters');
      if (savedFiltersJson) {
        const savedFilters = JSON.parse(savedFiltersJson);
        setFilters(savedFilters);
        // Apply filters immediately
        applyFilters(savedFilters);
        // Reset card index to show filtered results from the beginning
        setCardIndex(0);
      }
    } catch (error) {
      console.error('Error loading saved filters:', error);
    }
  };

  const applyFilters = (filtersToApply: FilterState) => {
    const filtered = EVENTS.filter(event => {
      // Filter by event type
      if (filtersToApply.eventTypes.length > 0) {
        const matchesEventType = filtersToApply.eventTypes.some(type => 
          event.event_type.toLowerCase().includes(type.toLowerCase())
        );
        if (!matchesEventType) {
          return false;
        }
      }

      // Filter by distance
      if (filtersToApply.travelDistance > 0 && event.distance !== null && event.distance !== undefined) {
        if (event.distance > filtersToApply.travelDistance) {
          return false;
        }
      }

      // Filter by time range
      if (filtersToApply.timePreferences && filtersToApply.timePreferences.start && filtersToApply.timePreferences.end) {
        const [startHour, startMin] = filtersToApply.timePreferences.start.split(':').map(Number);
        const [endHour, endMin] = filtersToApply.timePreferences.end.split(':').map(Number);
        const startTime = startHour * 60 + startMin;
        const endTime = endHour * 60 + endMin;
        const [eventHour, eventMin] = event.start_time.split(':').map(Number);
        const eventTime = eventHour * 60 + eventMin;
        
        if (endTime < startTime) {
          if (!(eventTime >= startTime || eventTime <= endTime)) {
            return false;
          }
        } else {
          if (!(eventTime >= startTime && eventTime <= endTime)) {
            return false;
          }
        }
      }

      // Filter by location
      if (filtersToApply.locationPreferences.length > 0) {
        const matchesLocationPref = filtersToApply.locationPreferences.some(location => 
          event.location.toLowerCase().includes(location.toLowerCase())
        );
        if (!matchesLocationPref) {
          return false;
        }
      }

      return true;
    });

    setEVENTS(filtered);
  };

  const handleApplyFilters = async (newFilters: FilterState) => {
    try {
      // Save to AsyncStorage first
      await AsyncStorage.setItem('eventFilters', JSON.stringify(newFilters));
      
      // Then update state and apply filters
      setFilters(newFilters);
      applyFilters(newFilters);
      setCardIndex(0); // Reset to first card when filters change
    } catch (error) {
      console.error('Error saving filters:', error);
    }
  };

  const handleCardPress = (card: EventCard) => {
    setExpandedCard(card);
    // Reset the scale value
    fadeAnim.setValue(0);
    // Start the animation
    Animated.parallel([
      Animated.timing(fadeAnim, {
        toValue: 1,
        duration: 400,
        useNativeDriver: true,
      }),
      Animated.spring(scaleAnim, {
        toValue: 1,
        friction: 5,
        tension: 50,
        useNativeDriver: true,
      })
    ]).start();
  };

  const handleBackPress = () => {
    // Animate out
    Animated.parallel([
      Animated.timing(fadeAnim, {
        toValue: 0,
        duration: 200,
        useNativeDriver: true,
      }),
      Animated.spring(scaleAnim, {
        toValue: 0.8,
        friction: 5,
        tension: 50,
        useNativeDriver: true,
      })
    ]).start(() => {
      // Only update state after animation completes
      setExpandedCard(null);
    });
  };

  const handleSwipeRight = async (cardIndex: number) => {
    const likedEvent = EVENTS[cardIndex];
    try {
      // Get current saved events (local)
      const savedEventsJson = await AsyncStorage.getItem('savedEvents');
      let savedEvents: EventCard[] = savedEventsJson ? JSON.parse(savedEventsJson) : [];
      const isAlreadySaved = savedEvents.some(event => event.id === likedEvent.id);
      if (!isAlreadySaved) {
        savedEvents.push(likedEvent);
        await AsyncStorage.setItem('savedEvents', JSON.stringify(savedEvents));
        console.log('Event saved successfully:', likedEvent.name);
      } else {
        console.log('Event already saved:', likedEvent.name);
      }
      // Update local state
      const newLikedEvents = [...likedEvents, likedEvent];
      setLikedEvents(newLikedEvents);
<<<<<<< HEAD
      
      // Animate out before closing
=======
      // Update saved_events in Supabase (append event name)
      const { data: { user } } = await supabase.auth.getUser();
      if (user && user.email) {
        // Fetch current saved_events from Supabase
        const { data: userRow, error: userError } = await supabase
          .from('all_users')
          .select('saved_events')
          .eq('email', user.email)
          .maybeSingle();
        if (!userError && userRow) {
          let savedEventsArr: string[] = [];
          if (Array.isArray(userRow.saved_events)) {
            savedEventsArr = userRow.saved_events;
          } else if (typeof userRow.saved_events === 'string' && userRow.saved_events.length > 0) {
            savedEventsArr = userRow.saved_events.replace(/[{}"]+/g, '').split(',').map((s: string) => s.trim()).filter(Boolean);
          }
          // Only append if not already present
          if (!savedEventsArr.includes(likedEvent.name)) {
            savedEventsArr.push(likedEvent.name);
            // Convert to Postgres array string
            const pgArray = '{' + savedEventsArr.map(e => '"' + e.replace(/"/g, '') + '"').join(',') + '}';
            await supabase
              .from('all_users')
              .update({ saved_events: pgArray })
              .eq('email', user.email);
          }
        }
      }
      loadImages();
>>>>>>> 28980bde
      Animated.parallel([
        Animated.timing(fadeAnim, {
          toValue: 0,
          duration: 200,
          useNativeDriver: true,
        }),
        Animated.spring(scaleAnim, {
          toValue: 0.8,
          friction: 5,
          tension: 50,
          useNativeDriver: true,
        })
      ]).start(() => {
        setExpandedCard(null);
      });
    } catch (error) {
      console.error('Error saving liked event:', error);
    }
  };

  // Load liked events on component mount
  useEffect(() => {
    const loadLikedEvents = async () => {
      try {
        const savedEventsJson = await AsyncStorage.getItem('savedEvents');
        if (savedEventsJson) {
          const savedEvents = JSON.parse(savedEventsJson);
          setLikedEvents(savedEvents);
        }
      } catch (error) {
        console.error('Error loading liked events:', error);
      }
    };
    loadLikedEvents();
  }, []);

  const toggleLike = async (event: EventCard) => {
    try {
      const savedEventsJson = await AsyncStorage.getItem('likedEvents');
      let savedEvents: EventCard[] = savedEventsJson ? JSON.parse(savedEventsJson) : [];
      const isAlreadyLiked = savedEvents.some(e => e.id === event.id);
      if (isAlreadyLiked) {
        savedEvents = savedEvents.filter(e => e.id !== event.id);
      } else {
        savedEvents.push(event);
      }
      await AsyncStorage.setItem('likedEvents', JSON.stringify(savedEvents));
      setLikedEvents(savedEvents);
    } catch (error) {
      console.error('Error toggling like:', error);
    }
  };

  const fetchUserEvents = async () => {
    setLoading(true);
    try {
      const { data: { user } } = await supabase.auth.getUser();
      if (!user) {
        setLoading(false);
        return;
      }

      const { data: userDataRaw, error: userError } = await supabase
        .from('all_users')
        .select('preferences, start-time, end-time, location, travel-distance')
        .eq('email', user.email)
        .maybeSingle();

      if (userError || !userDataRaw) {
        setLoading(false);
        return;
      }

      const userData: any = userDataRaw;
      const travelDistance = userData['travel-distance'] || 0; // Get user's preferred travel distance

      // Update filters with the user's travel distance preference
      setFilters(prev => ({
        ...prev,
        travelDistance: travelDistance
      }));

      // Query all_events based on these preferences
      let query = supabase.from('all_events').select('*, latitude, longitude');

      if (userData.preferences && userData.preferences.length > 0) {
        query = query.in('event_type', userData.preferences);
      }

      const { data: eventsData, error: eventsError } = await query;

      if (eventsError) {
        setLoading(false);
        return;
      }

      let eventsWithCalculatedDistance: EventCard[] = [];
      if (eventsData) {
        eventsWithCalculatedDistance = recalculateDistances(eventsData);
      }

      // Apply filters including distance
      const filteredEvents = eventsWithCalculatedDistance.filter(event => {
        if (travelDistance > 0 && event.distance !== null && event.distance !== undefined) {
          return event.distance <= travelDistance;
        }
        return true;
      });

      setEVENTS(filteredEvents || []);
    } catch (err) {
      console.error('Error fetching events:', err);
      setEVENTS([]);
    } finally {
      setLoading(false);
    }
  };

  // Function to request location permission and get current location using expo-location
  const requestLocationPermission = async () => {
    try {
      let { status } = await Location.requestForegroundPermissionsAsync();
      if (status !== 'granted') {
        console.error('Location permission denied');
        return;
      }

      let location = await Location.getCurrentPositionAsync({
        accuracy: Location.Accuracy.High
      });
      
      console.log('Got user location:', location.coords);
      
      const newUserLocation = {
        latitude: location.coords.latitude,
        longitude: location.coords.longitude,
      };
      
      setUserLocation(newUserLocation);

      // Recalculate distances for all events with the new location
      if (EVENTS.length > 0) {
        const eventsWithDistances = recalculateDistances(EVENTS);
        setEVENTS(eventsWithDistances);
      }
    } catch (err) {
      console.error('Error getting user location:', err);
    }
  };

<<<<<<< HEAD
  // Function to fetch route from Google Directions API
  const fetchRoute = async (origin: { latitude: number; longitude: number }, destination: { latitude: number; longitude: number }) => {
    try {
      setIsLoadingRoute(true);
      const apiKey = process.env.EXPO_PUBLIC_GOOGLE_MAPS_API_KEY;
      
      if (!apiKey) {
        console.error('Google Maps API key is missing');
        return;
      }

      console.log('Origin:', origin);
      console.log('Destination:', destination);
      
      const url = `https://maps.googleapis.com/maps/api/directions/json?origin=${origin.latitude},${origin.longitude}&destination=${destination.latitude},${destination.longitude}&key=${apiKey}&mode=driving`;
      
      const response = await fetch(url);
      const data = await response.json();
      
      if (data.status === 'OK' && data.routes && data.routes.length > 0) {
        const points = data.routes[0].overview_polyline.points;
        const coords = decodePolyline(points);
        setRouteCoordinates(coords);
      } else {
        console.error('Directions API error:', data.status, data.error_message);
        // Fallback to straight line
        setRouteCoordinates([
          { latitude: origin.latitude, longitude: origin.longitude },
          { latitude: destination.latitude, longitude: destination.longitude }
        ]);
      }
    } catch (error) {
      console.error('Error fetching route:', error);
      // Fallback to straight line
      setRouteCoordinates([
        { latitude: origin.latitude, longitude: origin.longitude },
        { latitude: destination.latitude, longitude: destination.longitude }
      ]);
    } finally {
      setIsLoadingRoute(false);
    }
  };

  // Function to decode Google's polyline format
  const decodePolyline = (encoded: string): RouteCoordinates[] => {
    const poly: RouteCoordinates[] = [];
    let index = 0;
    let len = encoded.length;
    let lat = 0;
    let lng = 0;

    while (index < len) {
      let shift = 0;
      let result = 0;

      do {
        let b = encoded.charCodeAt(index++) - 63;
        result |= (b & 0x1f) << shift;
        shift += 5;
      } while (result >= 0x20);

      let dlat = ((result & 1) ? ~(result >> 1) : (result >> 1));
      lat += dlat;

      shift = 0;
      result = 0;

      do {
        let b = encoded.charCodeAt(index++) - 63;
        result |= (b & 0x1f) << shift;
        shift += 5;
      } while (result >= 0x20);

      let dlng = ((result & 1) ? ~(result >> 1) : (result >> 1));
      lng += dlng;

      poly.push({
        latitude: lat / 1E5,
        longitude: lng / 1E5
      });
    }

    return poly;
  };

  // Update route when expanded card changes
  useEffect(() => {
    if (expandedCard && userLocation && expandedCard.latitude && expandedCard.longitude) {
      fetchRoute(
        { latitude: userLocation.latitude, longitude: userLocation.longitude },
        { latitude: expandedCard.latitude, longitude: expandedCard.longitude }
      );
    }
  }, [expandedCard, userLocation]);

  if (loading) {
=======
  const handleSwipedAll = async () => {
    // This function will be called when all cards have been swiped
    console.log('All cards have been swiped');
    setLoading(true);
    setIsFetchingActivities(true); // Set fetching activities state
    
    for (let i = 0; i < EVENTS.length; i++) {
      recommendedEvents.push(EVENTS[i].name)
    }

    const fetchTokenAndCallBackend = async (recommendedEvents: string[]) => {
      try {
        const response = await fetch('http://192.168.68.144:5000/recommend', {
          method: 'POST',
          headers: {
            'Content-Type': 'application/json',
          },
          body: JSON.stringify({ email: 'jdh@shdid.com', top_n: 10, recommended_events: recommendedEvents }),
        });

        const data = await response.json();
        console.log('Recommended events:', data);

        // Fetch the full event details for each recommended event
        const { data: eventsData, error } = await supabase
          .from('all_events')
          .select('*, latitude, longitude')
          .in('name', data.recommended_events);

        if (error) {
          console.error('Error fetching event details:', error);
          return;
        }

        // Create a map of event names to their index in the recommended list
        const recommendedOrder = data.recommended_events.reduce((acc: { [key: string]: number }, name: string, index: number) => {
          acc[name] = index;
          return acc;
        }, {});

        // Add distance calculation and sort by recommended order
        const eventsWithDistance = eventsData
          .map((event: any) => {
            let distance = null;
            if (userLocation && event.latitude != null && event.longitude != null) {
              distance = calculateDistance(
                userLocation.latitude,
                userLocation.longitude,
                event.latitude,
                event.longitude
              );
            }
            return {
              ...event,
              distance: distance,
            };
          })
          .sort((a: any, b: any) => {
            // Sort based on the order in recommended_events
            return (recommendedOrder[a.name] ?? Infinity) - (recommendedOrder[b.name] ?? Infinity);
          });

        // Reset the Swiper state
        setCardIndex(0);
        setEVENTS([]); // Clear current events
        setTimeout(() => {
          setEVENTS(eventsWithDistance); // Set new events after a brief delay
          setLoading(false);
          setIsFetchingActivities(false); // Reset fetching activities state
        }, 100);
      } catch (error) {
        console.error('Error fetching recommendations:', error);
        setLoading(false);
        setIsFetchingActivities(false); // Reset fetching activities state
      }
    };

    await fetchTokenAndCallBackend(recommendedEvents);
  };

  if (loading && !isFetchingActivities) {
>>>>>>> 28980bde
    const spin = rotateAnim.interpolate({
      inputRange: [0, 1],
      outputRange: ['0deg', '360deg'],
    });
    const scale = pulseAnim.interpolate({
      inputRange: [0, 1],
      outputRange: [0.8, 1.2],
    });
    return (
      <SafeAreaView style={[styles.container, { backgroundColor: Colors[colorScheme ?? 'light'].background }]}> 
        {/* Top Buttons (Saved Events and Filters) */}
        <View style={styles.topButtons}>
          <TouchableOpacity 
            style={styles.topButton}
            onPress={() => navigation.navigate('saved-likes', { onClose: fetchUserEvents })}
          >
            <LinearGradient
              colors={['#FF6B6B', '#FF1493', '#B388EB', '#FF6B6B']}
              start={{ x: 0, y: 0 }}
              end={{ x: 1, y: 1 }}
              locations={[0, 0.3, 0.7, 1]}
              style={styles.gradientButton}
            >
              <Ionicons name="heart" size={24} color="white" />
            </LinearGradient>
          </TouchableOpacity>
          <TouchableOpacity 
            style={styles.topButton}
            onPress={() => setIsFilterVisible(true)}
          >
            <LinearGradient
              colors={['#FF6B6B', '#FF1493', '#B388EB', '#FF6B6B']}
              start={{ x: 0, y: 0 }}
              end={{ x: 1, y: 1 }}
              locations={[0, 0.3, 0.7, 1]}
              style={styles.gradientButton}
            >
              <Ionicons name="filter" size={24} color="white" />
            </LinearGradient>
          </TouchableOpacity>
        </View>
        {/* Loading Spinner and Text */}
        <View style={styles.loadingContainer}>
          <Animated.View
            style={[
              styles.loadingCircle,
              {
                transform: [{ scale }, { rotate: spin }],
                borderColor: '#FF1493',
              },
            ]}
          >
            <View style={styles.innerCircle} />
          </Animated.View>
          <Text style={[styles.loadingText, { color: Colors[colorScheme ?? 'light'].text, marginTop: 20 }]}>Loading events...</Text>
        </View>
        <View style={styles.footerContainer}>
          <MainFooter activeTab="home" />
        </View>
      </SafeAreaView>
    );
  }

  return (
    <SafeAreaView style={[styles.container, { backgroundColor: Colors[colorScheme ?? 'light'].background }]}>
      <View style={styles.topButtons}>
        <TouchableOpacity 
          style={styles.topButton}
          onPress={() => navigation.navigate('saved-likes', { onClose: fetchUserEvents })}
        >
          <LinearGradient
            colors={['#FF6B6B', '#FF1493', '#B388EB', '#FF6B6B']}
            start={{ x: 0, y: 0 }}
            end={{ x: 1, y: 1 }}
            locations={[0, 0.3, 0.7, 1]}
            style={styles.gradientButton}
          >
            <Ionicons name="heart" size={24} color="white" />
          </LinearGradient>
        </TouchableOpacity>
        <TouchableOpacity 
          style={styles.topButton}
          onPress={() => setIsFilterVisible(true)}
        >
          <LinearGradient
            colors={['#FF6B6B', '#FF1493', '#B388EB', '#FF6B6B']}
            start={{ x: 0, y: 0 }}
            end={{ x: 1, y: 1 }}
            locations={[0, 0.3, 0.7, 1]}
            style={styles.gradientButton}
          >
            <Ionicons name="filter" size={24} color="white" />
          </LinearGradient>
        </TouchableOpacity>
      </View>

      {EVENTS.length > 0 && imageUrls.length > 0 ? (
        <>
          <View style={styles.swiperContainer}>
<<<<<<< HEAD
            <Swiper
              ref={swiperRef}
              cards={EVENTS}
              cardIndex={cardIndex}
              renderCard={(card: EventCard, index: number) => {
                const isTopCard = index === cardIndex;
                // Use the first image URL for all cards if available
                const eventImageUrl = imageUrls.length > 0 ? imageUrls[0] : null;

                return (
                  <TouchableOpacity
                    onPress={() => handleCardPress(card)}
                    activeOpacity={1}
                  >
                    <Animated.View style={[
                      styles.card,
                      isTopCard ? { backgroundColor: interpolateColor } : { backgroundColor: Colors[colorScheme ?? 'light'].background }
                    ]}>
                      {eventImageUrl ? (
                        <Image
                          source={{ uri: eventImageUrl }}
                          style={styles.image}
                          onError={(e) => console.error('Image failed to load:', e.nativeEvent.error)}
                        />
                      ) : (
                        <View style={[styles.image, { backgroundColor: '#f0f0f0', justifyContent: 'center', alignItems: 'center' }]}>
                          <Ionicons name="image-outline" size={40} color="#666" />
                        </View>
                      )}
                      <Text style={[styles.title, { color: colorScheme === 'dark' ? '#fff' : '#000' }]}>{card.name}</Text>
                      {/* Distance Display */}
                      {card.distance !== undefined && card.distance !== null ? (
                        <Text style={[styles.infoText, { color: Colors[colorScheme ?? 'light'].text, marginTop: 5 }]}>
                          Distance: {card.distance.toFixed(2)} km
                        </Text>
                      ) : userLocation ? (
                         <Text style={[styles.infoText, { color: Colors[colorScheme ?? 'light'].text, marginTop: 5 }]}>
                           Distance: Calculating...
                         </Text>
                      ) : (
                         <Text style={[styles.infoText, { color: Colors[colorScheme ?? 'light'].text, marginTop: 5 }]}>
                            Distance: N/A (Location required)
                         </Text>
                      )}
                    </Animated.View>
                  </TouchableOpacity>
                );
              }}
              onSwipedLeft={() => {
                setCardIndex((i) => i + 1);
                Animated.parallel([
                  Animated.timing(fadeAnim, {
                    toValue: 0,
                    duration: 200,
                    useNativeDriver: true,
                  }),
                  Animated.spring(scaleAnim, {
                    toValue: 0.8,
                    friction: 5,
                    tension: 50,
                    useNativeDriver: true,
                  })
                ]).start(() => {
                  setExpandedCard(null);
                });
              }}
              onSwipedRight={(cardIndex) => handleSwipeRight(cardIndex)}
              onSwiping={(x) => swipeX.setValue(x)}
              backgroundColor="transparent"
              stackSize={3}
              stackSeparation={15}
              overlayLabels={{
                left: {
                  style: { 
                    label: { color: 'red', fontSize: 32, fontWeight: 'bold' }, 
                    wrapper: { 
                      flexDirection: 'column', 
                      alignItems: 'flex-end', 
                      justifyContent: 'flex-start', 
                      marginTop: 30, 
                      marginLeft: -30 
                    } 
                  }
                },
                right: {
                  style: { 
                    label: { color: 'green', fontSize: 32, fontWeight: 'bold' }, 
                    wrapper: { 
                      flexDirection: 'column', 
                      alignItems: 'flex-start', 
                      justifyContent: 'flex-start', 
                      marginTop: 30, 
                      marginLeft: 30 
                    } 
=======
            {loading && isFetchingActivities ? (
              <View style={styles.loadingContainer}>
                <Animated.View
                  style={[
                    styles.loadingCircle,
                    {
                      transform: [{ scale: pulseAnim.interpolate({
                        inputRange: [0, 1],
                        outputRange: [0.8, 1.2],
                      })}, { rotate: rotateAnim.interpolate({
                        inputRange: [0, 1],
                        outputRange: ['0deg', '360deg'],
                      })}],
                      borderColor: '#FF1493',
                    },
                  ]}
                >
                  <View style={styles.innerCircle} />
                </Animated.View>
                <Text style={[styles.loadingText, { color: Colors[colorScheme ?? 'light'].text, marginTop: 20 }]}>Fetching activities...</Text>
              </View>
            ) : (
              <Swiper
                ref={swiperRef}
                cards={EVENTS}
                cardIndex={cardIndex}
                renderCard={(card: EventCard, index: number) => {
                  const isTopCard = index === cardIndex;
                  // Use the first image URL for all cards if available
                  const eventImageUrl = imageUrls.length > 0 ? imageUrls[0] : null;

                  return (
                    <TouchableOpacity
                      onPress={() => handleCardPress(card)}
                      activeOpacity={1}
                    >
                      <Animated.View style={[
                        styles.card,
                        isTopCard ? { backgroundColor: interpolateColor } : { backgroundColor: Colors[colorScheme ?? 'light'].background }
                      ]}>
                        {eventImageUrl ? (
                          <Image
                            source={{ uri: eventImageUrl }}
                            style={styles.image}
                            onError={(e) => console.error('Image failed to load:', e.nativeEvent.error)}
                          />
                        ) : (
                          <View style={[styles.image, { backgroundColor: '#f0f0f0', justifyContent: 'center', alignItems: 'center' }]}>
                            <Ionicons name="image-outline" size={40} color="#666" />
                          </View>
                        )}
                        <Text style={[styles.title, { color: colorScheme === 'dark' ? '#fff' : '#000' }]}>{card.name}</Text>
                        {/* Distance Display */}
                        {card.distance != null ? (
                          <Text style={[styles.infoText, { color: Colors[colorScheme ?? 'light'].text, marginTop: 5 }]}>
                            Distance: {card.distance.toFixed(2)} km
                          </Text>
                        ) : userLocation ? (
                           <Text style={[styles.infoText, { color: Colors[colorScheme ?? 'light'].text, marginTop: 5 }]}>
                             Distance: Calculating...
                           </Text>
                        ) : (
                           <Text style={[styles.infoText, { color: Colors[colorScheme ?? 'light'].text, marginTop: 5 }]}>
                              Distance: N/A (Location required)
                           </Text>
                        )}
                      </Animated.View>
                    </TouchableOpacity>
                  );
                }}
                onSwipedLeft={() => {
                  setCardIndex((i) => i + 1);
                  Animated.parallel([
                    Animated.timing(fadeAnim, {
                      toValue: 0,
                      duration: 200,
                      useNativeDriver: true,
                    }),
                    Animated.spring(scaleAnim, {
                      toValue: 0.8,
                      friction: 5,
                      tension: 50,
                      useNativeDriver: true,
                    })
                  ]).start(() => {
                    setExpandedCard(null);
                  });
                }}
                onSwipedRight={(cardIndex) => handleSwipeRight(cardIndex)}
                onSwipedAll={handleSwipedAll}
                onSwiping={(x) => swipeX.setValue(x)}
                backgroundColor="transparent"
                stackSize={3}
                stackSeparation={15}
                overlayLabels={{
                  left: {
                    style: { 
                      label: { color: 'red', fontSize: 32, fontWeight: 'bold' }, 
                      wrapper: { 
                        flexDirection: 'column', 
                        alignItems: 'flex-end', 
                        justifyContent: 'flex-start', 
                        marginTop: 30, 
                        marginLeft: -30 
                      } 
                    }
                  },
                  right: {
                    style: { 
                      label: { color: 'green', fontSize: 32, fontWeight: 'bold' }, 
                      wrapper: { 
                        flexDirection: 'column', 
                        alignItems: 'flex-start', 
                        justifyContent: 'flex-start', 
                        marginTop: 30, 
                        marginLeft: 30 
                      } 
                    }
>>>>>>> 28980bde
                  }
                }}
                disableTopSwipe
                disableBottomSwipe
                pointerEvents="box-none"
                useViewOverflow={false}
              />
            )}
          </View>

          <Animated.View style={[styles.actionButtons]}>
            <TouchableOpacity 
              style={[styles.actionButton, styles.nopeButton]}
              onPress={() => swiperRef.current?.swipeLeft()}
            >
              <Ionicons name="close" size={32} color="red" />
            </TouchableOpacity>
            <TouchableOpacity 
              style={[styles.actionButton, styles.likeButton]}
              onPress={() => swiperRef.current?.swipeRight()}
            >
              <Ionicons name="checkmark" size={32} color="green" />
            </TouchableOpacity>
          </Animated.View>
        </>
      ) : (
        <View style={styles.noEventsContainer}>
          <Text style={[styles.noEventsText, { color: Colors[colorScheme ?? 'light'].text }]}>
            No Events Found
          </Text>
          <TouchableOpacity onPress={() => setIsFilterVisible(true)}>
            <Text style={styles.adjustFiltersText}>
              Try adjusting your filters
            </Text>
          </TouchableOpacity>
        </View>
      )}

      <View style={styles.footerContainer}>
        <MainFooter activeTab="home" />
      </View>

      <EventFilterOverlay
        visible={isFilterVisible}
        onClose={() => {
          setIsFilterVisible(false);
          fetchUserEvents();
        }}
        onApplyFilters={handleApplyFilters}
        currentFilters={filters}
      />

      {/* Expanded Card Overlay */}
      {expandedCard && (
        <Animated.View 
          style={[
            styles.expandedOverlay,
            { 
              opacity: fadeAnim,
              transform: [{ scale: scaleAnim }],
            }
          ]}
        >
          <TouchableOpacity
            style={styles.backButton}
            onPress={() => {
              navigation.goBack();
              handleBackPress();
            }}
          >
            <Text style={styles.backButtonText}>{'←'}</Text>
          </TouchableOpacity>
          <View style={[styles.expandedCard, { backgroundColor: Colors[colorScheme ?? 'light'].background }]}>
            <ScrollView style={styles.expandedContent}>
              <Image source={expandedCard.image} style={styles.imageExpanded} />
              <Text style={[styles.expandedTitle, { color: Colors[colorScheme ?? 'light'].text }]}>{expandedCard.name}</Text>
              <View style={styles.infoRow}>
                <Ionicons name="calendar-outline" size={20} color={colorScheme === 'dark' ? '#aaa' : '#666'} />
                <Text style={[styles.infoText, { color: Colors[colorScheme ?? 'light'].text }]}>{new Date(expandedCard.start_date).toLocaleDateString()}</Text>
              </View>
              <View style={styles.infoRow}>
                <Ionicons name="location-outline" size={20} color={colorScheme === 'dark' ? '#aaa' : '#666'} />
                <Text style={[styles.infoText, { color: Colors[colorScheme ?? 'light'].text }]}>{expandedCard.location}</Text>
              </View>
<<<<<<< HEAD
              {expandedCard.distance !== null && expandedCard.distance !== undefined ? (
=======
              {/* Distance Display in Expanded View */}
              {expandedCard.distance != null ? (
>>>>>>> 28980bde
                <View style={styles.infoRow}>
                  <Ionicons name="walk-outline" size={20} color={colorScheme === 'dark' ? '#aaa' : '#666'} />
                  <Text style={[styles.infoText, { color: Colors[colorScheme ?? 'light'].text }]}>
                    Distance: {expandedCard.distance.toFixed(2)} km
                  </Text>
                </View>
              ) : (
                <View style={styles.infoRow}>
                  <Ionicons name="walk-outline" size={20} color={colorScheme === 'dark' ? '#aaa' : '#666'} />
                  <Text style={[styles.infoText, { color: Colors[colorScheme ?? 'light'].text }]}>
                    Distance: Calculating...
                  </Text>
                </View>
              )}
              <Text style={[styles.description, { color: Colors[colorScheme ?? 'light'].text }]}>{expandedCard.description}</Text>

              {/* Google Map */}
              <View style={styles.mapContainer}>
                {userLocation && expandedCard.latitude && expandedCard.longitude ? (
                  <MapView
                    provider={PROVIDER_GOOGLE}
                    style={styles.map}
                    initialRegion={{
                      latitude: (userLocation.latitude + expandedCard.latitude) / 2,
                      longitude: (userLocation.longitude + expandedCard.longitude) / 2,
                      latitudeDelta: Math.abs(userLocation.latitude - expandedCard.latitude) * 1.5 + 0.01,
                      longitudeDelta: Math.abs(userLocation.longitude - expandedCard.longitude) * 1.5 + 0.01,
                    }}
                  >
                    <Marker 
                      coordinate={userLocation}
                      title="Your Location"
                    >
                      <View style={styles.userMarkerContainer}>
                        <View style={styles.userMarker}>
                          <Ionicons name="person" size={16} color="white" />
                        </View>
                      </View>
                    </Marker>

                    <Marker 
                      coordinate={{
                        latitude: expandedCard.latitude,
                        longitude: expandedCard.longitude
                      }}
                      title={expandedCard.name}
                    >
                      <View style={styles.eventMarkerContainer}>
                        <View style={styles.eventMarker}>
                          <Ionicons name="location" size={16} color="white" />
                        </View>
                      </View>
                    </Marker>

                    {routeCoordinates.length > 0 && (
                      <Polyline
                        coordinates={routeCoordinates}
                        strokeColor="#2196F3"
                        strokeWidth={4}
                        lineDashPattern={[1]}
                      />
                    )}
                  </MapView>
                ) : (
                  <View style={[styles.map, styles.mapPlaceholder]}>
                    <Text style={{ color: Colors[colorScheme ?? 'light'].text }}>
                      {!userLocation ? 'Enable location services to view map' : 'Location data missing for this event'}
                    </Text>
                  </View>
                )}
              </View>
            </ScrollView>
            <Animated.View style={[styles.expandedActionButtons, { opacity: fadeAnim }]}>
              <TouchableOpacity 
                style={[styles.actionButton, styles.nopeButton]}
                onPress={() => swiperRef.current?.swipeLeft()}
              >
                <Ionicons name="close" size={32} color="red" />
              </TouchableOpacity>
              <TouchableOpacity 
                style={[styles.actionButton, styles.likeButton]}
                onPress={() => swiperRef.current?.swipeRight()}
              >
                <Ionicons name="checkmark" size={32} color="green" />
              </TouchableOpacity>
            </Animated.View>
          </View>
        </Animated.View>
      )}
    </SafeAreaView>
  );
}

const styles = StyleSheet.create({
  container: {
    flex: 1,
    alignItems: 'center',
  },
  swiperContainer: {
    width: '95%',
    // Reduced height by calculating remaining space and taking less of it
    height: height - FOOTER_HEIGHT - TOP_BUTTONS_HEIGHT - ACTION_BUTTONS_HEIGHT - 40,
    alignItems: 'center',
    justifyContent: 'center',
    marginTop: TOP_BUTTONS_HEIGHT, // Add margin to account for top buttons
  },
  footerContainer: {
    position: 'absolute',
    bottom: 0,
    width: '100%',
    height: FOOTER_HEIGHT,
    zIndex: 10, // Ensure footer is above swiper
  },
  card: {
    width: width * 0.85,
    // Reduce card height to be proportional to the container
    height: height * 0.5, // Reduced from 0.6
    borderRadius: 24,
    backgroundColor: '#fff',
    alignItems: 'center',
    justifyContent: 'flex-end',
    shadowColor: '#000',
    shadowOffset: { width: 0, height: 8 },
    shadowOpacity: 0.15,
    shadowRadius: 16,
    elevation: 8,
    paddingBottom: 32,
  },
  imageExpanded: {
    marginTop: 20,
    width: '100%',
    height: height * 0.4,
    resizeMode: 'cover',
  },
  image: {
    width: '100%',
    height: '80%',
    borderTopLeftRadius: 24,
    borderTopRightRadius: 24,
    resizeMode: 'cover',
  },
  title: {
    fontSize: 24,
    fontWeight: 'bold',
    textAlign: 'center',
    marginTop: 10,
  },
  actionButtons: {
    flexDirection: 'row',
    justifyContent: 'space-around',
    width: '100%',
    paddingHorizontal: 40,
    marginBottom: 20, // Reduced from 40
    marginTop: -20, // Reduced from -40
    zIndex: 10
  },
  actionButton: {
    width: 60,
    height: 60,
    borderRadius: 30,
    backgroundColor: 'white',
    alignItems: 'center',
    justifyContent: 'center',
    shadowColor: '#000',
    shadowOffset: { width: 0, height: 2 },
    shadowOpacity: 0.1,
    shadowRadius: 4,
    elevation: 3,
  },
  nopeButton: {
    borderColor: 'red',
    borderWidth: 2,
  },
  likeButton: {
    borderColor: 'green',
    borderWidth: 2,
  },
  topButtons: {
    flexDirection: 'row',
    justifyContent: 'space-between',
    width: '100%',
    paddingHorizontal: 20,
    marginTop: 10,
    position: 'absolute',
    top: 40,
    left: 0,
    right: 0,
    zIndex: 10,
  },
  topButton: {
    width: 50,
    height: 50,
    borderRadius: 8,
    overflow: 'hidden',
    shadowColor: '#000',
    shadowOffset: { width: 0, height: 2 },
    shadowOpacity: 0.1,
    shadowRadius: 4,
    elevation: 3,
  },
  gradientButton: {
    width: '100%',
    height: '100%',
    alignItems: 'center',
    justifyContent: 'center',
  },
  expandedCard: {
    position: 'absolute',
    top: 0,
    left: 0,
    right: 0,
    bottom: 0,
    width: '100%',
    height: '100%',
    backgroundColor: '#fff',
    overflow: 'hidden',
  },
  expandedContent: {
    flex: 1,
    paddingHorizontal: 20,
    paddingBottom: 100,
  },
  expandedTitle: {
    fontSize: 28,
    fontWeight: 'bold',
    marginBottom: 20,
  },
  infoRow: {
    flexDirection: 'row',
    alignItems: 'center',
    marginBottom: 10,
  },
  infoText: {
    fontSize: 16,
    marginLeft: 10,
  },
  description: {
    fontSize: 16,
    lineHeight: 24,
    marginTop: 20,
  },
  expandedOverlay: {
    position: 'absolute',
    top: 0,
    left: 0,
    right: 0,
    bottom: 0,
    backgroundColor: 'rgba(0, 0, 0, 0.5)',
    justifyContent: 'center',
    alignItems: 'center',
    zIndex: 100,
  },
  backButton: {
    position: 'absolute',
    top: 50,
    left: 20,
    zIndex: 101,
    backgroundColor: 'rgba(0,0,0,0.1)',
    borderRadius: 20,
    padding: 8,
  },
  backButtonText: {
    fontSize: 28,
    color: '#FF1493',
  },
  expandedActionButtons: {
    flexDirection: 'row',
    justifyContent: 'space-around',
    width: '100%',
    paddingHorizontal: 40,
    paddingVertical: 20,
    position: 'absolute',
    bottom: 40,
    left: 0,
    right: 0,
  },
  noEventsContainer: {
    flex: 1,
    justifyContent: 'center',
    alignItems: 'center',
  },
  noEventsText: {
    fontSize: 24,
    fontWeight: 'bold',
    marginBottom: 20,
  },
  adjustFiltersText: {
    fontSize: 18,
    color: '#FF1493',
    marginTop: 20,
  },
  loadingContainer: {
    flex: 1,
    justifyContent: 'center',
    alignItems: 'center',
    backgroundColor: 'transparent',
  },
  loadingCircle: {
    width: 60,
    height: 60,
    borderRadius: 30,
    borderWidth: 3,
    borderColor: '#FF1493',
    justifyContent: 'center',
    alignItems: 'center',
  },
  innerCircle: {
    width: 40,
    height: 40,
    borderRadius: 20,
    backgroundColor: 'rgba(255, 20, 147, 0.1)',
  },
  loadingText: {
    fontSize: 16,
    fontWeight: '500',
  },
  mapContainer: {
    marginTop: 20,
    height: 300,
    borderRadius: 8,
    overflow: 'hidden',
    borderWidth: 1,
    borderColor: '#ddd',
    position: 'relative',
  },
  map: {
    width: '100%',
    height: '100%',
  },
  mapPlaceholder: {
    justifyContent: 'center',
    alignItems: 'center',
    backgroundColor: '#f5f5f5',
  },
  userMarkerContainer: {
    alignItems: 'center',
    justifyContent: 'center',
  },
  userMarker: {
    backgroundColor: '#FF1493',
    padding: 8,
    borderRadius: 20,
    borderWidth: 2,
    borderColor: 'white',
    shadowColor: '#000',
    shadowOffset: { width: 0, height: 2 },
    shadowOpacity: 0.25,
    shadowRadius: 3.84,
    elevation: 5,
  },
  eventMarkerContainer: {
    alignItems: 'center',
    justifyContent: 'center',
  },
  eventMarker: {
    backgroundColor: '#4CAF50',
    padding: 8,
    borderRadius: 20,
    borderWidth: 2,
    borderColor: 'white',
    shadowColor: '#000',
    shadowOffset: { width: 0, height: 2 },
    shadowOpacity: 0.25,
    shadowRadius: 3.84,
    elevation: 5,
  },
  loadingOverlay: {
    position: 'absolute',
    top: 0,
    left: 0,
    right: 0,
    bottom: 0,
    backgroundColor: 'rgba(255, 255, 255, 0.8)',
    justifyContent: 'center',
    alignItems: 'center',
  },
});<|MERGE_RESOLUTION|>--- conflicted
+++ resolved
@@ -46,11 +46,8 @@
   occurrence: string;
   latitude?: number;
   longitude?: number;
-<<<<<<< HEAD
+
   distance?: number | null; // Add distance property
-=======
-  distance?: number | null;  // Add distance property
->>>>>>> 28980bde
 }
 
 interface FilterState {
@@ -539,10 +536,7 @@
       // Update local state
       const newLikedEvents = [...likedEvents, likedEvent];
       setLikedEvents(newLikedEvents);
-<<<<<<< HEAD
-      
-      // Animate out before closing
-=======
+
       // Update saved_events in Supabase (append event name)
       const { data: { user } } = await supabase.auth.getUser();
       if (user && user.email) {
@@ -572,7 +566,7 @@
         }
       }
       loadImages();
->>>>>>> 28980bde
+
       Animated.parallel([
         Animated.timing(fadeAnim, {
           toValue: 0,
@@ -723,7 +717,7 @@
     }
   };
 
-<<<<<<< HEAD
+
   // Function to fetch route from Google Directions API
   const fetchRoute = async (origin: { latitude: number; longitude: number }, destination: { latitude: number; longitude: number }) => {
     try {
@@ -819,8 +813,8 @@
     }
   }, [expandedCard, userLocation]);
 
-  if (loading) {
-=======
+
+
   const handleSwipedAll = async () => {
     // This function will be called when all cards have been swiped
     console.log('All cards have been swiped');
@@ -902,7 +896,7 @@
   };
 
   if (loading && !isFetchingActivities) {
->>>>>>> 28980bde
+
     const spin = rotateAnim.interpolate({
       inputRange: [0, 1],
       outputRange: ['0deg', '360deg'],
@@ -1002,7 +996,7 @@
       {EVENTS.length > 0 && imageUrls.length > 0 ? (
         <>
           <View style={styles.swiperContainer}>
-<<<<<<< HEAD
+
             <Swiper
               ref={swiperRef}
               cards={EVENTS}
@@ -1097,7 +1091,7 @@
                       marginTop: 30, 
                       marginLeft: 30 
                     } 
-=======
+
             {loading && isFetchingActivities ? (
               <View style={styles.loadingContainer}>
                 <Animated.View
@@ -1216,7 +1210,7 @@
                         marginLeft: 30 
                       } 
                     }
->>>>>>> 28980bde
+
                   }
                 }}
                 disableTopSwipe
@@ -1301,12 +1295,8 @@
                 <Ionicons name="location-outline" size={20} color={colorScheme === 'dark' ? '#aaa' : '#666'} />
                 <Text style={[styles.infoText, { color: Colors[colorScheme ?? 'light'].text }]}>{expandedCard.location}</Text>
               </View>
-<<<<<<< HEAD
+
               {expandedCard.distance !== null && expandedCard.distance !== undefined ? (
-=======
-              {/* Distance Display in Expanded View */}
-              {expandedCard.distance != null ? (
->>>>>>> 28980bde
                 <View style={styles.infoRow}>
                   <Ionicons name="walk-outline" size={20} color={colorScheme === 'dark' ? '#aaa' : '#666'} />
                   <Text style={[styles.infoText, { color: Colors[colorScheme ?? 'light'].text }]}>
