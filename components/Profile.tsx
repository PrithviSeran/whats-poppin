--- conflicted
+++ resolved
@@ -61,11 +61,7 @@
     fetchUserProfile();
   }, []);
 
-<<<<<<< HEAD
-  // Add useFocusEffect to refresh data when returning to the screen
-=======
   // Refresh profile data when screen is focused (handles user changes)
->>>>>>> fb0a0443
   useFocusEffect(
     React.useCallback(() => {
       fetchUserProfile();
